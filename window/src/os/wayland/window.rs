<<<<<<< HEAD
use std::any::Any;
use std::cell::{RefCell, RefMut};
use std::convert::TryInto;
use std::io::Read;
use std::num::NonZeroU32;
use std::os::fd::AsRawFd;
use std::path::PathBuf;
use std::rc::Rc;
use std::sync::{Arc, Mutex};
use std::time::{Duration, Instant};

use anyhow::{anyhow, bail};
=======
use super::copy_and_paste::*;
use super::frame::{ConceptConfig, ConceptFrame};
use super::pointer::*;
use crate::connection::ConnectionOps;
use crate::os::wayland::connection::WaylandConnection;
use crate::os::wayland::wl_id;
use crate::os::x11::keyboard::KeyboardWithFallback;
use crate::{
    Appearance, Clipboard, Connection, Dimensions, MouseCursor, Point, Rect,
    RequestedWindowGeometry, ResizeIncrement, ResolvedGeometry, ScreenPoint, Window, WindowEvent,
    WindowEventSender, WindowKeyEvent, WindowOps, WindowState,
};
use anyhow::{anyhow, bail, Context};
>>>>>>> 0621c1f1
use async_io::Timer;
use async_trait::async_trait;
use config::ConfigHandle;
use filedescriptor::FileDescriptor;
use promise::{Future, Promise};
use raw_window_handle::{
    HasRawDisplayHandle, HasRawWindowHandle, RawDisplayHandle, RawWindowHandle,
    WaylandDisplayHandle, WaylandWindowHandle,
};
<<<<<<< HEAD
use smithay_client_toolkit::compositor::{CompositorHandler, SurfaceData, SurfaceDataExt};
use smithay_client_toolkit::shell::xdg::frame::fallback_frame::FallbackFrame;
use smithay_client_toolkit::shell::xdg::frame::{DecorationsFrame, FrameAction};
use smithay_client_toolkit::shell::xdg::window::{
    DecorationMode, Window as XdgWindow, WindowConfigure, WindowDecorations as Decorations,
    WindowHandler, WindowState as SCTKWindowState,
};
use smithay_client_toolkit::shell::xdg::XdgSurface;
use smithay_client_toolkit::shell::WaylandSurface;
=======
use smithay_client_toolkit as toolkit;
use std::any::Any;
use std::cell::RefCell;
use std::cmp::max;
use std::convert::TryInto;
use std::io::Read;
use std::os::unix::io::AsRawFd;
use std::path::PathBuf;
use std::rc::Rc;
use std::sync::{Arc, Mutex};
use std::time::{Duration, Instant};
use toolkit::get_surface_scale_factor;
use toolkit::reexports::client::protocol::wl_pointer::ButtonState;
use toolkit::reexports::client::protocol::wl_surface::WlSurface;
use toolkit::window::{Decorations, Event as SCTKWindowEvent, State};
>>>>>>> 0621c1f1
use wayland_client::protocol::wl_callback::WlCallback;
use wayland_client::protocol::wl_keyboard::{Event as WlKeyboardEvent, KeyState};
use wayland_client::protocol::wl_pointer::{ButtonState, WlPointer};
use wayland_client::protocol::wl_surface::WlSurface;
use wayland_client::{Connection as WConnection, Proxy};
use wayland_egl::{is_available as egl_is_available, WlEglSurface};
use wezterm_font::FontConfiguration;
use wezterm_input_types::{
    KeyboardLedStatus, Modifiers, MouseButtons, MouseEvent, MouseEventKind, MousePress,
    ScreenPoint, WindowDecorations,
};

use crate::wayland::WaylandConnection;
use crate::x11::KeyboardWithFallback;
use crate::{
    Clipboard, Connection, ConnectionOps, Dimensions, MouseCursor, Point, Rect,
    RequestedWindowGeometry, ResolvedGeometry, Window, WindowEvent, WindowEventSender,
    WindowKeyEvent, WindowOps, WindowState,
};

use super::copy_and_paste::CopyAndPaste;
use super::pointer::{PendingMouse, PointerUserData};
use super::state::WaylandState;

#[derive(Debug)]
pub(super) struct KeyRepeatState {
    pub(super) when: Instant,
    pub(super) event: WindowKeyEvent,
}

impl KeyRepeatState {
    pub(super) fn schedule(state: Arc<Mutex<Self>>, window_id: usize) {
        promise::spawn::spawn_into_main_thread(async move {
            let delay;
            let gap;
            {
                let conn = WaylandConnection::get().unwrap().wayland();
                let (rate, ddelay) = {
                    let wstate = conn.wayland_state.borrow();
                    (
                        wstate.key_repeat_rate as u64,
                        wstate.key_repeat_delay as u64,
                    )
                };
                if rate == 0 {
                    return;
                }
                delay = Duration::from_millis(ddelay);
                gap = Duration::from_millis(1000 / rate);
            }

            let mut initial = true;
            Timer::after(delay).await;
            loop {
                {
                    let handle = {
                        let conn = WaylandConnection::get().unwrap().wayland();
                        match conn.window_by_id(window_id) {
                            Some(handle) => handle,
                            None => return,
                        }
                    };

                    let mut inner = handle.borrow_mut();

                    if inner.key_repeat.as_ref().map(|(_, k)| Arc::as_ptr(k))
                        != Some(Arc::as_ptr(&state))
                    {
                        // Key was released and/or some other key is doing
                        // its own repetition now
                        return;
                    }

                    let mut st = state.lock().unwrap();

                    let mut repeat_count = 1;

                    let mut elapsed = st.when.elapsed();
                    if initial {
                        elapsed -= delay;
                        initial = false;
                    }

                    // If our scheduling interval is longer than the repeat
                    // gap, we need to inflate the repeat count to match
                    // the intended rate
                    while elapsed >= gap {
                        repeat_count += 1;
                        elapsed -= gap;
                    }

                    let event = match st.event.clone() {
                        WindowKeyEvent::KeyEvent(mut key) => {
                            key.repeat_count = repeat_count;
                            WindowEvent::KeyEvent(key)
                        }
                        WindowKeyEvent::RawKeyEvent(mut raw) => {
                            raw.repeat_count = repeat_count;
                            WindowEvent::RawKeyEvent(raw)
                        }
                    };

                    inner.events.dispatch(event);

                    st.when = Instant::now();
                }

                Timer::after(gap).await;
            }
        })
        .detach();
    }
}

<<<<<<< HEAD
enum WaylandWindowEvent {
    Close,
    Request(WindowConfigure),
=======
pub struct WaylandWindowInner {
    window_id: usize,
    pub(crate) events: WindowEventSender,
    surface: Attached<WlSurface>,
    surface_factor: f64,
    copy_and_paste: Arc<Mutex<CopyAndPaste>>,
    window: Option<toolkit::window::Window<ConceptFrame>>,
    dimensions: Dimensions,
    resize_increments: Option<ResizeIncrement>,
    window_state: WindowState,
    last_mouse_coords: Point,
    mouse_buttons: MouseButtons,
    hscroll_remainder: f64,
    vscroll_remainder: f64,
    modifiers: Modifiers,
    leds: KeyboardLedStatus,
    key_repeat: Option<(u32, Arc<Mutex<KeyRepeatState>>)>,
    pending_event: Arc<Mutex<PendingEvent>>,
    pending_mouse: Arc<Mutex<PendingMouse>>,
    pending_first_configure: Option<async_channel::Sender<()>>,
    frame_callback: Option<Main<WlCallback>>,
    invalidated: bool,
    font_config: Rc<FontConfiguration>,
    text_cursor: Option<Rect>,
    appearance: Appearance,
    config: ConfigHandle,
    // cache the title for comparison to avoid spamming
    // the compositor with updates that don't actually change it
    title: Option<String>,
    // wegl_surface is listed before gl_state because it
    // must be dropped before gl_state otherwise the underlying
    // libraries will segfault on shutdown
    wegl_surface: Option<WlEglSurface>,
    gl_state: Option<Rc<glium::backend::Context>>,
}

#[derive(Default, Clone, Debug)]
struct PendingEvent {
    close: bool,
    had_configure_event: bool,
    refresh_decorations: bool,
    configure: Option<(u32, u32)>,
    dpi: Option<i32>,
    window_state: Option<WindowState>,
}

impl PendingEvent {
    fn queue(&mut self, evt: SCTKWindowEvent) -> bool {
        match evt {
            SCTKWindowEvent::Close => {
                if !self.close {
                    self.close = true;
                    true
                } else {
                    false
                }
            }
            SCTKWindowEvent::Refresh => {
                if !self.refresh_decorations {
                    self.refresh_decorations = true;
                    true
                } else {
                    false
                }
            }
            SCTKWindowEvent::Configure { new_size, states } => {
                let mut changed;
                self.had_configure_event = true;
                if let Some(new_size) = new_size {
                    changed = self.configure.is_none();
                    self.configure.replace(new_size);
                } else {
                    changed = true;
                }
                let mut state = WindowState::default();
                for s in &states {
                    match s {
                        State::Fullscreen => {
                            state |= WindowState::FULL_SCREEN;
                        }
                        State::Maximized
                        | State::TiledLeft
                        | State::TiledRight
                        | State::TiledTop
                        | State::TiledBottom => {
                            state |= WindowState::MAXIMIZED;
                        }
                        _ => {}
                    }
                }
                log::debug!(
                    "Config: self.window_state={:?}, states:{:?} {:?}",
                    self.window_state,
                    state,
                    states
                );
                if self.window_state.is_none() && state != WindowState::default() {
                    changed = true;
                }
                // Always set it to avoid losing non-default -> default transitions
                self.window_state.replace(state);
                changed
            }
        }
    }
>>>>>>> 0621c1f1
}

#[derive(Clone, Debug, PartialEq, Eq, Hash, Ord, PartialOrd)]
pub struct WaylandWindow(usize);

impl WaylandWindow {
    pub async fn new_window<F>(
        class_name: &str,
        name: &str,
        geometry: RequestedWindowGeometry,
        config: Option<&ConfigHandle>,
        _font_config: Rc<FontConfiguration>,
        event_handler: F,
    ) -> anyhow::Result<Window>
    where
        F: 'static + FnMut(WindowEvent, &Window),
    {
        let config = match config {
            Some(c) => c.clone(),
            None => config::configuration(),
        };

        let conn = WaylandConnection::get()
            .ok_or_else(|| {
                anyhow!(
                    "new_window must be called on the gui thread after Connection:init has succeed",
                )
            })?
            .wayland();

        let window_id = conn.next_window_id();
        let pending_event = Arc::new(Mutex::new(PendingEvent::default()));

        let (pending_first_configure, wait_configure) = async_channel::bounded(1);

        let qh = conn.event_queue.borrow().handle();

        // We need user data so we can get the window_id => WaylandWindowInner during a handler
        let surface_data = SurfaceUserData {
            surface_data: SurfaceData::default(),
            window_id,
        };
        let surface = {
            let compositor = &conn.wayland_state.borrow().compositor;
            compositor.create_surface_with_data(&qh, surface_data)
        };

        let pointer_surface = {
            let compositor = &conn.wayland_state.borrow().compositor;
            compositor.create_surface(&qh)
        };

        let ResolvedGeometry {
            x: _,
            y: _,
            width,
            height,
        } = conn.resolve_geometry(geometry);

        let dimensions = Dimensions {
            pixel_width: width,
            pixel_height: height,
            dpi: config.dpi.unwrap_or(crate::DEFAULT_DPI) as usize,
        };

        let window = {
            let xdg_shell = &conn.wayland_state.borrow().xdg;
            xdg_shell.create_window(surface.clone(), Decorations::RequestServer, &qh)
        };

        window.set_app_id(class_name.to_string());
        window.set_title(name.to_string());
        let decorations = config.window_decorations;

        let decor_mode = if decorations == WindowDecorations::NONE {
            None
        } else if decorations == WindowDecorations::default() {
            Some(DecorationMode::Server)
        } else {
            Some(DecorationMode::Client)
        };
        window.request_decoration_mode(decor_mode);

        let mut window_frame = {
            let wayland_state = &conn.wayland_state.borrow();
            let shm = &wayland_state.shm;
            let subcompositor = wayland_state.subcompositor.clone();
            FallbackFrame::new(&window, shm, subcompositor, qh.clone())
                .expect("failed to create csd frame")
        };
        let hidden = if let Some(decor) = decor_mode {
            match decor {
                DecorationMode::Client => false,
                _ => true,
            }
        } else {
            true
        };
        window_frame.set_hidden(hidden);
        window_frame.resize(
            NonZeroU32::new(dimensions.pixel_width as u32).unwrap(),
            NonZeroU32::new(dimensions.pixel_height as u32).unwrap(),
        );

        window.set_min_size(Some((32, 32)));
        let (w, h) = window_frame.add_borders(
            dimensions.pixel_width as u32,
            dimensions.pixel_height as u32,
        );
        let (x, y) = window_frame.location();
        window
            .xdg_surface()
            .set_window_geometry(x, y, w as i32, h as i32);
        window.commit();

        let copy_and_paste = CopyAndPaste::create();
        let pending_mouse = PendingMouse::create(window_id, &copy_and_paste);

        {
            let surface_to_pending = &mut conn.wayland_state.borrow_mut().surface_to_pending;
            surface_to_pending.insert(surface.id(), Arc::clone(&pending_mouse));
        }

        let inner = Rc::new(RefCell::new(WaylandWindowInner {
            events: WindowEventSender::new(event_handler),
            surface_factor: 1.0,
            copy_and_paste,
            invalidated: false,
            window: Some(window),
            window_frame,
            dimensions,
            resize_increments: None,
            window_state: WindowState::default(),
            last_mouse_coords: Point::new(0, 0),
            mouse_buttons: MouseButtons::NONE,
            hscroll_remainder: 0.0,
            vscroll_remainder: 0.0,

            modifiers: Modifiers::NONE,
            leds: KeyboardLedStatus::empty(),

            key_repeat: None,
            pending_event,
            pending_mouse,
            pointer_surface,

            pending_first_configure: Some(pending_first_configure),
            frame_callback: None,

            text_cursor: None,

            config,

            title: None,

            wegl_surface: None,
            gl_state: None,
        }));

        let window_handle = Window::Wayland(WaylandWindow(window_id));

        inner
            .borrow_mut()
            .events
            .assign_window(window_handle.clone());

        {
            let windows = &conn.wayland_state.borrow().windows;
            windows.borrow_mut().insert(window_id, inner.clone());
        };

        wait_configure.recv().await?;

        Ok(window_handle)
    }
}

#[async_trait(?Send)]
impl WindowOps for WaylandWindow {
    fn show(&self) {
        WaylandConnection::with_window_inner(self.0, |inner| {
            inner.show();
            Ok(())
        });
    }

    fn notify<T: Any + Send + Sync>(&self, t: T)
    where
        Self: Sized,
    {
        WaylandConnection::with_window_inner(self.0, move |inner| {
            inner
                .events
                .dispatch(WindowEvent::Notification(Box::new(t)));
            Ok(())
        });
    }

    async fn enable_opengl(&self) -> anyhow::Result<Rc<glium::backend::Context>> {
        let window = self.0;
        promise::spawn::spawn(async move {
            if let Some(handle) = Connection::get().unwrap().wayland().window_by_id(window) {
                let mut inner = handle.borrow_mut();
                inner.enable_opengl()
            } else {
                anyhow::bail!("invalid window");
            }
        })
        .await
    }

    fn hide(&self) {
        todo!()
    }

    fn close(&self) {
        WaylandConnection::with_window_inner(self.0, |inner| {
            inner.close();
            Ok(())
        });
    }

    fn set_cursor(&self, cursor: Option<MouseCursor>) {
        WaylandConnection::with_window_inner(self.0, move |inner| {
            inner.set_cursor(cursor);
            Ok(())
        });
    }

    fn invalidate(&self) {
        WaylandConnection::with_window_inner(self.0, |inner| {
            inner.invalidate();
            Ok(())
        });
    }

    fn set_text_cursor_position(&self, cursor: Rect) {
        WaylandConnection::with_window_inner(self.0, move |inner| {
            inner.set_text_cursor_position(cursor);
            Ok(())
        });
    }

    fn set_title(&self, title: &str) {
        let title = title.to_owned();
        WaylandConnection::with_window_inner(self.0, |inner| {
            inner.set_title(title);
            Ok(())
        });
    }

    fn set_inner_size(&self, _width: usize, _height: usize) {
        todo!()
    }

    fn get_clipboard(&self, clipboard: Clipboard) -> Future<String> {
        let mut promise = Promise::new();
        let future = promise.get_future().unwrap();
        let promise = Arc::new(Mutex::new(promise));
        WaylandConnection::with_window_inner(self.0, move |inner| {
            let read = inner
                .copy_and_paste
                .lock()
                .unwrap()
                .get_clipboard_data(clipboard)?;
            let promise = Arc::clone(&promise);
            std::thread::spawn(move || {
                let mut promise = promise.lock().unwrap();
                match read_pipe_with_timeout(read) {
                    Ok(result) => {
                        // Normalize the text to unix line endings, otherwise
                        // copying from eg: firefox inserts a lot of blank
                        // lines, and that is super annoying.
                        promise.ok(result.replace("\r\n", "\n"));
                    }
                    Err(e) => {
                        log::error!("while reading clipboard: {}", e);
                        promise.err(anyhow!("{}", e));
                    }
                };
            });
            Ok(())
        });
        future
    }

    fn set_clipboard(&self, clipboard: Clipboard, text: String) {
        WaylandConnection::with_window_inner(self.0, move |inner| {
            inner
                .copy_and_paste
                .lock()
                .unwrap()
                .set_clipboard_data(clipboard, text);
            Ok(())
        });
    }
}
#[derive(Default, Clone, Debug)]
pub(crate) struct PendingEvent {
    pub(crate) close: bool,
    pub(crate) had_configure_event: bool,
    refresh_decorations: bool,
    // XXX: configure and window_configure could probably be combined, but right now configure only
    // queues a new size, so it can be out of sync. Example would be maximizing and minimizing winodw
    pub(crate) configure: Option<(u32, u32)>,
    pub(crate) window_configure: Option<WindowConfigure>,
    pub(crate) dpi: Option<i32>,
    pub(crate) window_state: Option<WindowState>,
}

pub(crate) fn read_pipe_with_timeout(mut file: FileDescriptor) -> anyhow::Result<String> {
    let mut result = Vec::new();

    file.set_non_blocking(true)?;
    let mut pfd = libc::pollfd {
        fd: file.as_raw_fd(),
        events: libc::POLLIN,
        revents: 0,
    };

    let mut buf = [0u8; 8192];

    loop {
        if unsafe { libc::poll(&mut pfd, 1, 3000) == 1 } {
            match file.read(&mut buf) {
                Ok(size) if size == 0 => {
                    break;
                }
                Ok(size) => {
                    result.extend_from_slice(&buf[..size]);
                }
                Err(e) => bail!("error reading from pipe: {}", e),
            }
        } else {
            bail!("timed out reading from pipe");
        }
    }

    Ok(String::from_utf8(result)?)
}

pub struct WaylandWindowInner {
    pub(crate) events: WindowEventSender,
    surface_factor: f64,
    copy_and_paste: Arc<Mutex<CopyAndPaste>>,
    window: Option<XdgWindow>,
    pub(super) window_frame: FallbackFrame<WaylandState>,
    dimensions: Dimensions,
    resize_increments: Option<(u16, u16)>,
    window_state: WindowState,
    pointer_surface: WlSurface,
    last_mouse_coords: Point,
    mouse_buttons: MouseButtons,
    hscroll_remainder: f64,
    vscroll_remainder: f64,
    modifiers: Modifiers,
    leds: KeyboardLedStatus,
    pub(super) key_repeat: Option<(u32, Arc<Mutex<KeyRepeatState>>)>,
    pub(super) pending_event: Arc<Mutex<PendingEvent>>,
    pub(super) pending_mouse: Arc<Mutex<PendingMouse>>,
    pending_first_configure: Option<async_channel::Sender<()>>,
    frame_callback: Option<WlCallback>,
    invalidated: bool,
    // font_config: Rc<FontConfiguration>,
    text_cursor: Option<Rect>,
    // appearance: Appearance,
    config: ConfigHandle,
    // cache the title for comparison to avoid spamming
    // the compositor with updates that don't actually change it
    title: Option<String>,
    // wegl_surface is listed before gl_state because it
    // must be dropped before gl_state otherwise the underlying
    // libraries will segfault on shutdown
    wegl_surface: Option<WlEglSurface>,
    gl_state: Option<Rc<glium::backend::Context>>,
}

impl WaylandWindowInner {
    fn close(&mut self) {
        self.events.dispatch(WindowEvent::Destroyed);
        self.window.take();
    }

    fn show(&mut self) {
        log::trace!("WaylandWindowInner show: {:?}", self.window);
        if self.window.is_none() {
            return;
        }

        self.do_paint().unwrap();
    }

    fn refresh_frame(&mut self) {
        if let Some(window) = self.window.as_mut() {
            if self.window_frame.is_dirty() && !self.window_frame.is_hidden() {
                self.window_frame.draw();
            }
            window.wl_surface().commit();
        }
    }

    fn enable_opengl(&mut self) -> anyhow::Result<Rc<glium::backend::Context>> {
        let wayland_conn = Connection::get().unwrap().wayland();
        let mut wegl_surface = None;

        log::trace!("Enable opengl");

        let gl_state = if !egl_is_available() {
            Err(anyhow!("!egl_is_available"))
        } else {
            let window = self
                .window
                .as_ref()
                .ok_or(anyhow!("Window does not exist"))?;
            let object_id = window.wl_surface().id();

            wegl_surface = Some(WlEglSurface::new(
                object_id,
                self.dimensions.pixel_width as i32,
                self.dimensions.pixel_height as i32,
            )?);

            log::trace!("WEGL Surface here {:?}", wegl_surface);

            match wayland_conn.gl_connection.borrow().as_ref() {
                Some(glconn) => crate::egl::GlState::create_wayland_with_existing_connection(
                    glconn,
                    wegl_surface.as_ref().unwrap(),
                ),
                None => crate::egl::GlState::create_wayland(
                    Some(wayland_conn.connection.backend().display_ptr() as *const _),
                    wegl_surface.as_ref().unwrap(),
                ),
            }
        };
        let gl_state = gl_state.map(Rc::new).and_then(|state| unsafe {
            wayland_conn
                .gl_connection
                .borrow_mut()
                .replace(Rc::clone(state.get_connection()));
            Ok(glium::backend::Context::new(
                Rc::clone(&state),
                true,
                if cfg!(debug_assertions) {
                    glium::debug::DebugCallbackBehavior::DebugMessageOnError
                } else {
                    glium::debug::DebugCallbackBehavior::Ignore
                },
            )?)
        })?;

        self.gl_state.replace(gl_state.clone());
        self.wegl_surface = wegl_surface;

        Ok(gl_state)
    }

    fn get_dpi_factor(&self) -> f64 {
        self.dimensions.dpi as f64 / crate::DEFAULT_DPI as f64
    }

    fn surface_to_pixels(&self, surface: i32) -> i32 {
        (surface as f64 * self.get_dpi_factor()).ceil() as i32
    }

    fn pixels_to_surface(&self, pixels: i32) -> i32 {
        // Take care to round up, otherwise we can lose a pixel
        // and that can effectively lose the final row of the
        // terminal
        ((pixels as f64) / self.get_dpi_factor()).ceil() as i32
    }

    pub(super) fn dispatch_dropped_files(&mut self, paths: Vec<PathBuf>) {
        self.events.dispatch(WindowEvent::DroppedFile(paths));
    }

    pub(crate) fn dispatch_pending_mouse(&mut self) {
        let pending_mouse = Arc::clone(&self.pending_mouse);

        if let Some((x, y)) = PendingMouse::coords(&pending_mouse) {
            let coords = Point::new(
                self.surface_to_pixels(x as i32) as isize,
                self.surface_to_pixels(y as i32) as isize,
            );
            self.last_mouse_coords = coords;
            let event = MouseEvent {
                kind: MouseEventKind::Move,
                coords,
                screen_coords: ScreenPoint::new(
                    coords.x + self.dimensions.pixel_width as isize,
                    coords.y + self.dimensions.pixel_height as isize,
                ),
                mouse_buttons: self.mouse_buttons,
                modifiers: self.modifiers,
            };
            self.events.dispatch(WindowEvent::MouseEvent(event));
            self.refresh_frame();
        }

        while let Some((button, state)) = PendingMouse::next_button(&pending_mouse) {
            let button_mask = match button {
                MousePress::Left => MouseButtons::LEFT,
                MousePress::Right => MouseButtons::RIGHT,
                MousePress::Middle => MouseButtons::MIDDLE,
            };

            if state == ButtonState::Pressed {
                self.mouse_buttons |= button_mask;
            } else {
                self.mouse_buttons -= button_mask;
            }

            let event = MouseEvent {
                kind: match state {
                    ButtonState::Pressed => MouseEventKind::Press(button),
                    ButtonState::Released => MouseEventKind::Release(button),
                    _ => continue,
                },
                coords: self.last_mouse_coords,
                screen_coords: ScreenPoint::new(
                    self.last_mouse_coords.x + self.dimensions.pixel_width as isize,
                    self.last_mouse_coords.y + self.dimensions.pixel_height as isize,
                ),
                mouse_buttons: self.mouse_buttons,
                modifiers: self.modifiers,
            };
            self.events.dispatch(WindowEvent::MouseEvent(event));
        }

        if let Some((value_x, value_y)) = PendingMouse::scroll(&pending_mouse) {
            let factor = self.get_dpi_factor() as f64;

            if value_x.signum() != self.hscroll_remainder.signum() {
                // reset accumulator when changing scroll direction
                self.hscroll_remainder = 0.0;
            }
            let scaled_x = (value_x * factor) + self.hscroll_remainder;
            let discrete_x = scaled_x.trunc();
            self.hscroll_remainder = scaled_x - discrete_x;
            if discrete_x != 0. {
                let event = MouseEvent {
                    kind: MouseEventKind::HorzWheel(-discrete_x as i16),
                    coords: self.last_mouse_coords,
                    screen_coords: ScreenPoint::new(
                        self.last_mouse_coords.x + self.dimensions.pixel_width as isize,
                        self.last_mouse_coords.y + self.dimensions.pixel_height as isize,
                    ),
                    mouse_buttons: self.mouse_buttons,
                    modifiers: self.modifiers,
                };
                self.events.dispatch(WindowEvent::MouseEvent(event));
            }

            if value_y.signum() != self.vscroll_remainder.signum() {
                self.vscroll_remainder = 0.0;
            }
            let scaled_y = (value_y * factor) + self.vscroll_remainder;
            let discrete_y = scaled_y.trunc();
            self.vscroll_remainder = scaled_y - discrete_y;
            if discrete_y != 0. {
                let event = MouseEvent {
                    kind: MouseEventKind::VertWheel(-discrete_y as i16),
                    coords: self.last_mouse_coords,
                    screen_coords: ScreenPoint::new(
                        self.last_mouse_coords.x + self.dimensions.pixel_width as isize,
                        self.last_mouse_coords.y + self.dimensions.pixel_height as isize,
                    ),
                    mouse_buttons: self.mouse_buttons,
                    modifiers: self.modifiers,
                };
                self.events.dispatch(WindowEvent::MouseEvent(event));
            }
        }

        if !PendingMouse::in_window(&pending_mouse) {
            self.events.dispatch(WindowEvent::MouseLeave);
            self.refresh_frame();
        }
    }

    pub(crate) fn dispatch_pending_event(&mut self) {
        let mut pending;
        {
            let mut pending_events = self.pending_event.lock().unwrap();
            pending = pending_events.clone();
            *pending_events = PendingEvent::default();
        }

        if pending.close {
            self.events.dispatch(WindowEvent::CloseRequested);
        }

        if let Some(window_state) = pending.window_state.take() {
            log::debug!(
                "dispatch_pending_event self.window_state={:?}, pending:{:?}",
                self.window_state,
                window_state
            );
            self.window_state = window_state;
        }

        if pending.configure.is_none() {
            if pending.dpi.is_some() {
                // Synthesize a pending configure event for the dpi change
                pending.configure.replace((
                    self.pixels_to_surface(self.dimensions.pixel_width as i32) as u32,
                    self.pixels_to_surface(self.dimensions.pixel_height as i32) as u32,
                ));
                log::debug!("synthesize configure with {:?}", pending.configure);
            }
        }

        if let Some(ref window_config) = pending.window_configure {
            self.window_frame.update_state(window_config.state);
            self.window_frame
                .update_wm_capabilities(window_config.capabilities);
        }

        if let Some((mut w, mut h)) = pending.configure.take() {
            log::trace!("Pending configure: w:{w}, h{h} -- {:?}", self.window);
            if self.window.is_some() {
                let surface_udata = SurfaceUserData::from_wl(self.surface());
                let factor = surface_udata.surface_data.scale_factor() as f64;
                let old_dimensions = self.dimensions;

                // FIXME: teach this how to resolve dpi_by_screen
                let dpi = self.config.dpi.unwrap_or(factor * crate::DEFAULT_DPI) as usize;

                // Do this early because this affects surface_to_pixels/pixels_to_surface
                self.dimensions.dpi = dpi;

                let mut pixel_width = self.surface_to_pixels(w.try_into().unwrap());
                let mut pixel_height = self.surface_to_pixels(h.try_into().unwrap());

                if self.window_state.can_resize() {
                    if let Some(incr) = self.resize_increments {
                        let min_width = incr.base_width + incr.x;
                        let min_height = incr.base_height + incr.y;
                        let extra_width = (pixel_width - incr.base_width as i32) % incr.x as i32;
                        let extra_height = (pixel_height - incr.base_height as i32) % incr.y as i32;
                        let desired_pixel_width = max(pixel_width - extra_width, min_width as i32);
                        let desired_pixel_height =
                            max(pixel_height - extra_height, min_height as i32);
                        w = self.pixels_to_surface(desired_pixel_width) as u32;
                        h = self.pixels_to_surface(desired_pixel_height) as u32;
                        pixel_width = self.surface_to_pixels(w.try_into().unwrap());
                        pixel_height = self.surface_to_pixels(h.try_into().unwrap());
                    }
                }

                log::trace!("Resizing frame");
                let (width, height) = self.window_frame.subtract_borders(
                    NonZeroU32::new(pixel_width as u32).unwrap(),
                    NonZeroU32::new(pixel_height as u32).unwrap(),
                );
                // Clamp the size to at least one pixel.
                let width = width.unwrap_or(NonZeroU32::new(1).unwrap());
                let height = height.unwrap_or(NonZeroU32::new(1).unwrap());
                self.window_frame.resize(width, height);
                let (x, y) = self.window_frame.location();
                let outer_size = self.window_frame.add_borders(width.get(), height.get());
                self.window
                    .as_mut()
                    .unwrap()
                    .xdg_surface()
                    .set_window_geometry(x, y, outer_size.0 as i32, outer_size.1 as i32);
                // }
                // Compute the new pixel dimensions
                let new_dimensions = Dimensions {
                    pixel_width: pixel_width.try_into().unwrap(),
                    pixel_height: pixel_height.try_into().unwrap(),
                    dpi,
                };

                // Only trigger a resize if the new dimensions are different;
                // this makes things more efficient and a little more smooth
                if new_dimensions != old_dimensions {
                    self.dimensions = new_dimensions;

                    self.events.dispatch(WindowEvent::Resized {
                        dimensions: self.dimensions,
                        window_state: self.window_state,
                        // We don't know if we're live resizing or not, so
                        // assume no.
                        live_resizing: false,
                    });
                    // Avoid blurring by matching the scaling factor of the
                    // compositor; if it is going to double the size then
                    // we render at double the size anyway and tell it that
                    // the buffer is already doubled.
                    // Take care to detach the current buffer (managed by EGL),
                    // so that the compositor doesn't get annoyed by it not
                    // having dimensions that match the scale.
                    // The wegl_surface.resize won't take effect until
                    // we paint later on.
                    // We do this only if the scale has actually changed,
                    // otherwise interactive window resize will keep removing
                    // the window contents!
                    if let Some(wegl_surface) = self.wegl_surface.as_mut() {
                        wegl_surface.resize(pixel_width, pixel_height, 0, 0);
                    }
                    if self.surface_factor != factor {
                        let wayland_conn = Connection::get().unwrap().wayland();
                        let wayland_state = wayland_conn.wayland_state.borrow();
                        let mut pool = wayland_state.mem_pool.borrow_mut();

                        // Make a "fake" buffer with the right dimensions, as
                        // simply detaching the buffer can cause wlroots-derived
                        // compositors consider the window to be unconfigured.
                        if let Ok((buffer, _bytes)) = pool.create_buffer(
                            factor as i32,
                            factor as i32,
                            (factor * 4.0) as i32,
                            wayland_client::protocol::wl_shm::Format::Argb8888,
                        ) {
                            self.surface().attach(Some(buffer.wl_buffer()), 0, 0);
                            self.surface().set_buffer_scale(factor as i32);
                            self.surface_factor = factor;
                        }
                    }
                }
                self.refresh_frame();
                self.do_paint().unwrap();
            }
        }
        if pending.refresh_decorations && self.window.is_some() {
            self.refresh_frame();
        }
        if pending.had_configure_event && self.window.is_some() {
            log::debug!("Had configured an event");
            if let Some(notify) = self.pending_first_configure.take() {
                // Allow window creation to complete
                notify.try_send(()).ok();
            }
        }
    }

    fn set_cursor(&mut self, cursor: Option<MouseCursor>) {
        let name = cursor.map_or("none", |cursor| match cursor {
            MouseCursor::Arrow => "arrow",
            MouseCursor::Hand => "hand",
            MouseCursor::SizeUpDown => "ns-resize",
            MouseCursor::SizeLeftRight => "ew-resize",
            MouseCursor::Text => "xterm",
        });
        let conn = Connection::get().unwrap().wayland();
        let state = conn.wayland_state.borrow_mut();
        let (shm, pointer) =
            RefMut::map_split(state, |s| (&mut s.shm, s.pointer.as_mut().unwrap()));

        // Much different API in 0.18
        if let Err(err) = pointer.set_cursor(
            &conn.connection,
            name,
            shm.wl_shm(),
            &self.pointer_surface,
            1,
        ) {
            log::error!("set_cursor: {}", err);
        }
    }

    fn invalidate(&mut self) {
        if self.frame_callback.is_some() {
            self.invalidated = true;
            return;
        }
        self.do_paint().unwrap();
    }

    fn set_text_cursor_position(&mut self, rect: Rect) {
        let conn = WaylandConnection::get().unwrap().wayland();
        let state = conn.wayland_state.borrow();
        let surface = self.surface().clone();
        let active_surface_id = state.active_surface_id.borrow();
        let surface_id = surface.id();

        if let Some(active_surface_id) = active_surface_id.as_ref() {
            if surface_id == active_surface_id.clone() {
                if self.text_cursor.map(|prior| prior != rect).unwrap_or(true) {
                    self.text_cursor.replace(rect);

                    let surface_udata = SurfaceUserData::from_wl(&surface);
                    let factor = surface_udata.surface_data().scale_factor();

                    if let Some(text_input) = &state.text_input {
                        if let Some(input) = text_input.get_text_input_for_surface(&surface) {
                            input.set_cursor_rectangle(
                                rect.min_x() as i32 / factor,
                                rect.min_y() as i32 / factor,
                                rect.width() as i32 / factor,
                                rect.height() as i32 / factor,
                            );
                            input.commit();
                        }
                    }
                }
            }
        }
    }

    fn set_title(&mut self, title: String) {
        if let Some(last_title) = self.title.as_ref() {
            if last_title == &title {
                return;
            }
        }
        if let Some(window) = self.window.as_ref() {
            window.set_title(title.clone());
        }
        self.refresh_frame();
        self.title = Some(title);
    }

    fn do_paint(&mut self) -> anyhow::Result<()> {
        if self.frame_callback.is_some() {
            // Painting now won't be productive, so skip it but
            // remember that we need to be painted so that when
            // the compositor is ready for us, we can paint then.
            self.invalidated = true;
            return Ok(());
        }

        self.invalidated = false;

        // Ask the compositor to wake us up when its time to paint the next frame,
        // note that this only happens _after_ the next commit
        let conn = WaylandConnection::get().unwrap().wayland();
        let qh = conn.event_queue.borrow().handle();

        let callback = self.surface().frame(&qh, self.surface().clone());

        log::trace!("do_paint - callback: {:?}", callback);
        self.frame_callback.replace(callback);

        // The repaint has the side of effect of committing the surface,
        // which is necessary for the frame callback to get triggered.
        // Ordering the repaint after requesting the callback ensures that
        // we will get woken at the appropriate time.
        // <https://github.com/wez/wezterm/issues/3468>
        // <https://github.com/wez/wezterm/issues/3126>
        self.events.dispatch(WindowEvent::NeedRepaint);

        Ok(())
    }

    fn surface(&self) -> &WlSurface {
        self.window
            .as_ref()
            .expect("Window should exist")
            .wl_surface()
    }

    pub(crate) fn next_frame_is_ready(&mut self) {
        self.frame_callback.take();
        if self.invalidated {
            self.do_paint().ok();
        }
    }

    pub(crate) fn emit_focus(&mut self, mapper: &mut KeyboardWithFallback, focused: bool) {
        // Clear the modifiers when we change focus, otherwise weird
        // things can happen.  For instance, if we lost focus because
        // CTRL+SHIFT+N was pressed to spawn a new window, we'd be
        // left stuck with CTRL+SHIFT held down and the window would
        // be left in a broken state.

        self.modifiers = Modifiers::NONE;
        mapper.update_modifier_state(0, 0, 0, 0);
        self.key_repeat.take();
        self.events.dispatch(WindowEvent::FocusChanged(focused));
        self.text_cursor.take();
    }

    pub(super) fn keyboard_event(
        &mut self,
        mapper: &mut KeyboardWithFallback,
        event: WlKeyboardEvent,
    ) {
        match event {
            WlKeyboardEvent::Enter { keys, .. } => {
                let key_codes = keys
                    .chunks_exact(4)
                    .map(|c| u32::from_ne_bytes(c.try_into().unwrap()))
                    .collect::<Vec<_>>();
                log::trace!("keyboard event: Enter with keys: {:?}", key_codes);
                self.emit_focus(mapper, true);
            }
            WlKeyboardEvent::Leave { .. } => {
                self.emit_focus(mapper, false);
            }
            WlKeyboardEvent::Key { key, state, .. } => {
                if let Some(event) = mapper.process_wayland_key(
                    key,
                    state.into_result().unwrap() == KeyState::Pressed,
                    &mut self.events,
                ) {
                    let rep = Arc::new(Mutex::new(KeyRepeatState {
                        when: Instant::now(),
                        event,
                    }));
                    self.key_repeat.replace((key, Arc::clone(&rep)));
                    let window_id = SurfaceUserData::from_wl(
                        self.window
                            .as_ref()
                            .expect("window should exist")
                            .wl_surface(),
                    )
                    .window_id;
                    KeyRepeatState::schedule(rep, window_id);
                } else if let Some((cur_key, _)) = self.key_repeat.as_ref() {
                    // important to check that it's the same key, because the release of the previously
                    // repeated key can come right after the press of the newly held key
                    if *cur_key == key {
                        self.key_repeat.take();
                    }
                }
            }
            WlKeyboardEvent::Modifiers {
                mods_depressed,
                mods_latched,
                mods_locked,
                group,
                ..
            } => {
                mapper.update_modifier_state(mods_depressed, mods_latched, mods_locked, group);

                let mods = mapper.get_key_modifiers();
                let leds = mapper.get_led_status();

                let changed = (mods != self.modifiers) || (leds != self.leds);

                self.modifiers = mapper.get_key_modifiers();
                self.leds = mapper.get_led_status();

<<<<<<< HEAD
                if changed {
                    self.events
                        .dispatch(WindowEvent::AdviseModifiersLedStatus(mods, leds));
                }
            }
            _ => {}
        }
=======
    fn set_resize_increments(&self, incr: ResizeIncrement) {
        WaylandConnection::with_window_inner(self.0, move |inner| {
            Ok(inner.set_resize_increments(incr))
        });
>>>>>>> 0621c1f1
    }

    pub(super) fn frame_action(&mut self, pointer: &WlPointer, serial: u32, action: FrameAction) {
        let pointer_data = pointer.data::<PointerUserData>().unwrap();
        let seat = pointer_data.pdata.seat();
        match action {
            FrameAction::Close => self.events.dispatch(WindowEvent::CloseRequested),
            FrameAction::Minimize => self.window.as_ref().unwrap().set_minimized(),
            FrameAction::Maximize => self.window.as_ref().unwrap().set_maximized(),
            FrameAction::UnMaximize => self.window.as_ref().unwrap().unset_maximized(),
            FrameAction::ShowMenu(x, y) => {
                self.window
                    .as_ref()
                    .unwrap()
                    .show_window_menu(seat, serial, (x, y))
            }
            FrameAction::Resize(edge) => self.window.as_ref().unwrap().resize(seat, serial, edge),
            FrameAction::Move => self.window.as_ref().unwrap().move_(seat, serial),
        }
    }
}

impl WaylandState {
    pub(super) fn window_by_id(&self, window_id: usize) -> Option<Rc<RefCell<WaylandWindowInner>>> {
        self.windows.borrow().get(&window_id).map(Rc::clone)
    }

    fn handle_window_event(&self, window: &XdgWindow, event: WaylandWindowEvent) {
        let surface_data = SurfaceUserData::from_wl(window.wl_surface());
        let window_id = surface_data.window_id;

        let window_inner = self
            .window_by_id(window_id)
            .expect("Inner Window should exist");

        let p = window_inner.borrow().pending_event.clone();
        let mut pending_event = p.lock().unwrap();

        let changed = match event {
            WaylandWindowEvent::Close => {
                // TODO: This should the new queue function
                // p.queue_close()
                if !pending_event.close {
                    pending_event.close = true;
                    true
                } else {
                    false
                }
            }
            WaylandWindowEvent::Request(configure) => {
                pending_event.window_configure.replace(configure.clone());
                // TODO: This should the new queue function
                // p.queue_configure(&configure)
                //
                let mut changed;
                pending_event.had_configure_event = true;
                if let (Some(w), Some(h)) = configure.new_size {
                    changed = pending_event.configure.is_none();
                    pending_event.configure.replace((w.get(), h.get()));
                } else {
                    changed = true;
                }

                let mut state = WindowState::default();
                if configure.state.contains(SCTKWindowState::FULLSCREEN) {
                    state |= WindowState::FULL_SCREEN;
                }
                let fs_bits = SCTKWindowState::MAXIMIZED
                    | SCTKWindowState::TILED_LEFT
                    | SCTKWindowState::TILED_RIGHT
                    | SCTKWindowState::TILED_TOP
                    | SCTKWindowState::TILED_BOTTOM;
                if !((configure.state & fs_bits).is_empty()) {
                    state |= WindowState::MAXIMIZED;
                }

                log::debug!(
                    "Config: self.window_state={:?}, states: {:?} {:?}",
                    pending_event.window_state,
                    state,
                    configure.state
                );

                if pending_event.window_state.is_none() && state != WindowState::default() {
                    changed = true;
                }

                pending_event.window_state.replace(state);
                changed
            }
        };
        if changed {
            WaylandConnection::with_window_inner(window_id, move |inner| {
                inner.dispatch_pending_event();
                Ok(())
            });
        }
    }
}

impl CompositorHandler for WaylandState {
    fn scale_factor_changed(
        &mut self,
        _conn: &WConnection,
        _qh: &wayland_client::QueueHandle<Self>,
        _surface: &wayland_client::protocol::wl_surface::WlSurface,
        _new_factor: i32,
    ) {
        // We do nothing, we get the scale_factor from surface_data
    }

    fn frame(
        &mut self,
        _conn: &WConnection,
        _qh: &wayland_client::QueueHandle<Self>,
        surface: &wayland_client::protocol::wl_surface::WlSurface,
        _time: u32,
    ) {
        log::trace!("frame: CompositorHandler");
        let surface_data = SurfaceUserData::from_wl(surface);
        let window_id = surface_data.window_id;

        WaylandConnection::with_window_inner(window_id, |inner| {
            inner.next_frame_is_ready();
            Ok(())
        });
    }
}

impl WindowHandler for WaylandState {
    fn request_close(
        &mut self,
        _conn: &WConnection,
        _qh: &wayland_client::QueueHandle<Self>,
        window: &XdgWindow,
    ) {
        self.handle_window_event(window, WaylandWindowEvent::Close);
    }

    fn configure(
        &mut self,
        _conn: &WConnection,
        _qh: &wayland_client::QueueHandle<Self>,
        window: &XdgWindow,
        configure: WindowConfigure,
        _serial: u32,
    ) {
        self.handle_window_event(window, WaylandWindowEvent::Request(configure));
    }
}

pub(super) struct SurfaceUserData {
    surface_data: SurfaceData,
    pub(super) window_id: usize,
}

impl SurfaceUserData {
    pub(super) fn from_wl(wl: &WlSurface) -> &Self {
        wl.data()
            .expect("User data should be associated with WlSurface")
    }
    pub(super) fn try_from_wl(wl: &WlSurface) -> Option<&SurfaceUserData> {
        wl.data()
    }
}

impl SurfaceDataExt for SurfaceUserData {
    fn surface_data(&self) -> &SurfaceData {
        &self.surface_data
    }
}

unsafe impl HasRawWindowHandle for WaylandWindowInner {
    fn raw_window_handle(&self) -> RawWindowHandle {
        let mut handle = WaylandWindowHandle::empty();
        let surface = self.surface();
        handle.surface = surface.id().as_ptr() as *mut _;
        RawWindowHandle::Wayland(handle)
    }
}

<<<<<<< HEAD
unsafe impl HasRawDisplayHandle for WaylandWindow {
    fn raw_display_handle(&self) -> RawDisplayHandle {
        let mut handle = WaylandDisplayHandle::empty();
        let conn = WaylandConnection::get().unwrap().wayland();
        handle.display = conn.connection.backend().display_ptr() as *mut _;
        RawDisplayHandle::Wayland(handle)
=======
    fn set_resize_increments(&mut self, incr: ResizeIncrement) {
        self.resize_increments = Some(incr);
>>>>>>> 0621c1f1
    }
}

unsafe impl HasRawWindowHandle for WaylandWindow {
    fn raw_window_handle(&self) -> RawWindowHandle {
        let conn = Connection::get().expect("raw_window_handle only callable on main thread");
        let handle = conn
            .wayland()
            .window_by_id(self.0)
            .expect("window handle invalid!?");

        let inner = handle.borrow();
        inner.raw_window_handle()
    }
}<|MERGE_RESOLUTION|>--- conflicted
+++ resolved
@@ -1,31 +1,16 @@
-<<<<<<< HEAD
 use std::any::Any;
 use std::cell::{RefCell, RefMut};
+use std::cmp::max;
 use std::convert::TryInto;
 use std::io::Read;
 use std::num::NonZeroU32;
-use std::os::fd::AsRawFd;
+use std::os::unix::io::AsRawFd;
 use std::path::PathBuf;
 use std::rc::Rc;
 use std::sync::{Arc, Mutex};
 use std::time::{Duration, Instant};
 
 use anyhow::{anyhow, bail};
-=======
-use super::copy_and_paste::*;
-use super::frame::{ConceptConfig, ConceptFrame};
-use super::pointer::*;
-use crate::connection::ConnectionOps;
-use crate::os::wayland::connection::WaylandConnection;
-use crate::os::wayland::wl_id;
-use crate::os::x11::keyboard::KeyboardWithFallback;
-use crate::{
-    Appearance, Clipboard, Connection, Dimensions, MouseCursor, Point, Rect,
-    RequestedWindowGeometry, ResizeIncrement, ResolvedGeometry, ScreenPoint, Window, WindowEvent,
-    WindowEventSender, WindowKeyEvent, WindowOps, WindowState,
-};
-use anyhow::{anyhow, bail, Context};
->>>>>>> 0621c1f1
 use async_io::Timer;
 use async_trait::async_trait;
 use config::ConfigHandle;
@@ -35,7 +20,6 @@
     HasRawDisplayHandle, HasRawWindowHandle, RawDisplayHandle, RawWindowHandle,
     WaylandDisplayHandle, WaylandWindowHandle,
 };
-<<<<<<< HEAD
 use smithay_client_toolkit::compositor::{CompositorHandler, SurfaceData, SurfaceDataExt};
 use smithay_client_toolkit::shell::xdg::frame::fallback_frame::FallbackFrame;
 use smithay_client_toolkit::shell::xdg::frame::{DecorationsFrame, FrameAction};
@@ -45,23 +29,6 @@
 };
 use smithay_client_toolkit::shell::xdg::XdgSurface;
 use smithay_client_toolkit::shell::WaylandSurface;
-=======
-use smithay_client_toolkit as toolkit;
-use std::any::Any;
-use std::cell::RefCell;
-use std::cmp::max;
-use std::convert::TryInto;
-use std::io::Read;
-use std::os::unix::io::AsRawFd;
-use std::path::PathBuf;
-use std::rc::Rc;
-use std::sync::{Arc, Mutex};
-use std::time::{Duration, Instant};
-use toolkit::get_surface_scale_factor;
-use toolkit::reexports::client::protocol::wl_pointer::ButtonState;
-use toolkit::reexports::client::protocol::wl_surface::WlSurface;
-use toolkit::window::{Decorations, Event as SCTKWindowEvent, State};
->>>>>>> 0621c1f1
 use wayland_client::protocol::wl_callback::WlCallback;
 use wayland_client::protocol::wl_keyboard::{Event as WlKeyboardEvent, KeyState};
 use wayland_client::protocol::wl_pointer::{ButtonState, WlPointer};
@@ -74,17 +41,18 @@
     ScreenPoint, WindowDecorations,
 };
 
-use crate::wayland::WaylandConnection;
-use crate::x11::KeyboardWithFallback;
-use crate::{
-    Clipboard, Connection, ConnectionOps, Dimensions, MouseCursor, Point, Rect,
-    RequestedWindowGeometry, ResolvedGeometry, Window, WindowEvent, WindowEventSender,
-    WindowKeyEvent, WindowOps, WindowState,
-};
-
 use super::copy_and_paste::CopyAndPaste;
 use super::pointer::{PendingMouse, PointerUserData};
 use super::state::WaylandState;
+
+use crate::connection::ConnectionOps;
+use crate::os::wayland::connection::WaylandConnection;
+use crate::os::x11::keyboard::KeyboardWithFallback;
+use crate::{
+    Clipboard, Connection, Dimensions, MouseCursor, Point, Rect, RequestedWindowGeometry,
+    ResizeIncrement, ResolvedGeometry, Window, WindowEvent, WindowEventSender, WindowKeyEvent,
+    WindowOps, WindowState,
+};
 
 #[derive(Debug)]
 pub(super) struct KeyRepeatState {
@@ -176,117 +144,9 @@
     }
 }
 
-<<<<<<< HEAD
 enum WaylandWindowEvent {
     Close,
     Request(WindowConfigure),
-=======
-pub struct WaylandWindowInner {
-    window_id: usize,
-    pub(crate) events: WindowEventSender,
-    surface: Attached<WlSurface>,
-    surface_factor: f64,
-    copy_and_paste: Arc<Mutex<CopyAndPaste>>,
-    window: Option<toolkit::window::Window<ConceptFrame>>,
-    dimensions: Dimensions,
-    resize_increments: Option<ResizeIncrement>,
-    window_state: WindowState,
-    last_mouse_coords: Point,
-    mouse_buttons: MouseButtons,
-    hscroll_remainder: f64,
-    vscroll_remainder: f64,
-    modifiers: Modifiers,
-    leds: KeyboardLedStatus,
-    key_repeat: Option<(u32, Arc<Mutex<KeyRepeatState>>)>,
-    pending_event: Arc<Mutex<PendingEvent>>,
-    pending_mouse: Arc<Mutex<PendingMouse>>,
-    pending_first_configure: Option<async_channel::Sender<()>>,
-    frame_callback: Option<Main<WlCallback>>,
-    invalidated: bool,
-    font_config: Rc<FontConfiguration>,
-    text_cursor: Option<Rect>,
-    appearance: Appearance,
-    config: ConfigHandle,
-    // cache the title for comparison to avoid spamming
-    // the compositor with updates that don't actually change it
-    title: Option<String>,
-    // wegl_surface is listed before gl_state because it
-    // must be dropped before gl_state otherwise the underlying
-    // libraries will segfault on shutdown
-    wegl_surface: Option<WlEglSurface>,
-    gl_state: Option<Rc<glium::backend::Context>>,
-}
-
-#[derive(Default, Clone, Debug)]
-struct PendingEvent {
-    close: bool,
-    had_configure_event: bool,
-    refresh_decorations: bool,
-    configure: Option<(u32, u32)>,
-    dpi: Option<i32>,
-    window_state: Option<WindowState>,
-}
-
-impl PendingEvent {
-    fn queue(&mut self, evt: SCTKWindowEvent) -> bool {
-        match evt {
-            SCTKWindowEvent::Close => {
-                if !self.close {
-                    self.close = true;
-                    true
-                } else {
-                    false
-                }
-            }
-            SCTKWindowEvent::Refresh => {
-                if !self.refresh_decorations {
-                    self.refresh_decorations = true;
-                    true
-                } else {
-                    false
-                }
-            }
-            SCTKWindowEvent::Configure { new_size, states } => {
-                let mut changed;
-                self.had_configure_event = true;
-                if let Some(new_size) = new_size {
-                    changed = self.configure.is_none();
-                    self.configure.replace(new_size);
-                } else {
-                    changed = true;
-                }
-                let mut state = WindowState::default();
-                for s in &states {
-                    match s {
-                        State::Fullscreen => {
-                            state |= WindowState::FULL_SCREEN;
-                        }
-                        State::Maximized
-                        | State::TiledLeft
-                        | State::TiledRight
-                        | State::TiledTop
-                        | State::TiledBottom => {
-                            state |= WindowState::MAXIMIZED;
-                        }
-                        _ => {}
-                    }
-                }
-                log::debug!(
-                    "Config: self.window_state={:?}, states:{:?} {:?}",
-                    self.window_state,
-                    state,
-                    states
-                );
-                if self.window_state.is_none() && state != WindowState::default() {
-                    changed = true;
-                }
-                // Always set it to avoid losing non-default -> default transitions
-                self.window_state.replace(state);
-                changed
-            }
-        }
-    }
->>>>>>> 0621c1f1
 }
 
 #[derive(Clone, Debug, PartialEq, Eq, Hash, Ord, PartialOrd)]
@@ -540,6 +400,12 @@
 
     fn set_inner_size(&self, _width: usize, _height: usize) {
         todo!()
+    }
+
+    fn set_resize_increments(&self, incr: ResizeIncrement) {
+        WaylandConnection::with_window_inner(self.0, move |inner| {
+            Ok(inner.set_resize_increments(incr))
+        });
     }
 
     fn get_clipboard(&self, clipboard: Clipboard) -> Future<String> {
@@ -635,7 +501,7 @@
     window: Option<XdgWindow>,
     pub(super) window_frame: FallbackFrame<WaylandState>,
     dimensions: Dimensions,
-    resize_increments: Option<(u16, u16)>,
+    resize_increments: Option<ResizeIncrement>,
     window_state: WindowState,
     pointer_surface: WlSurface,
     last_mouse_coords: Point,
@@ -1101,6 +967,10 @@
         self.title = Some(title);
     }
 
+    fn set_resize_increments(&mut self, incr: ResizeIncrement) {
+        self.resize_increments = Some(incr);
+    }
+
     fn do_paint(&mut self) -> anyhow::Result<()> {
         if self.frame_callback.is_some() {
             // Painting now won't be productive, so skip it but
@@ -1222,7 +1092,6 @@
                 self.modifiers = mapper.get_key_modifiers();
                 self.leds = mapper.get_led_status();
 
-<<<<<<< HEAD
                 if changed {
                     self.events
                         .dispatch(WindowEvent::AdviseModifiersLedStatus(mods, leds));
@@ -1230,12 +1099,6 @@
             }
             _ => {}
         }
-=======
-    fn set_resize_increments(&self, incr: ResizeIncrement) {
-        WaylandConnection::with_window_inner(self.0, move |inner| {
-            Ok(inner.set_resize_increments(incr))
-        });
->>>>>>> 0621c1f1
     }
 
     pub(super) fn frame_action(&mut self, pointer: &WlPointer, serial: u32, action: FrameAction) {
@@ -1417,17 +1280,12 @@
     }
 }
 
-<<<<<<< HEAD
 unsafe impl HasRawDisplayHandle for WaylandWindow {
     fn raw_display_handle(&self) -> RawDisplayHandle {
         let mut handle = WaylandDisplayHandle::empty();
         let conn = WaylandConnection::get().unwrap().wayland();
         handle.display = conn.connection.backend().display_ptr() as *mut _;
         RawDisplayHandle::Wayland(handle)
-=======
-    fn set_resize_increments(&mut self, incr: ResizeIncrement) {
-        self.resize_increments = Some(incr);
->>>>>>> 0621c1f1
     }
 }
 
