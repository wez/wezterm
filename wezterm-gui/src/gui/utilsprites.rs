use super::glyphcache::GlyphCache;
use ::window::bitmaps::atlas::{OutOfTextureSpace, Sprite};
use ::window::bitmaps::{BitmapImage, Image, Texture2d};
use ::window::*;
use config::configuration;
use std::rc::Rc;
use termwiz::surface::CursorShape;
use wezterm_font::units::*;
use wezterm_font::FontConfiguration;

#[derive(Copy, Clone, Debug)]
pub struct RenderMetrics {
    pub descender: PixelLength,
    pub descender_row: IntPixelLength,
    pub descender_plus_two: IntPixelLength,
    pub underline_height: IntPixelLength,
    pub strike_row: IntPixelLength,
    pub cell_size: Size,
}

impl RenderMetrics {
    pub fn new(fonts: &Rc<FontConfiguration>) -> Self {
        let metrics = fonts
            .default_font_metrics()
            .expect("failed to get font metrics!?");

        let line_height = configuration().line_height;

        let (cell_height, cell_width) = (
            (metrics.cell_height.get() * line_height).ceil() as usize,
            metrics.cell_width.get().ceil() as usize,
        );

        let underline_height = metrics.underline_thickness.get().round().max(1.) as isize;

        let descender_row =
            (cell_height as f64 + (metrics.descender - metrics.underline_position).get()) as isize;
        let descender_plus_two =
            (2 * underline_height + descender_row).min(cell_height as isize - underline_height);
        let strike_row = descender_row / 2;

        Self {
            descender: metrics.descender,
            descender_row,
            descender_plus_two,
            strike_row,
            cell_size: Size::new(cell_width as isize, cell_height as isize),
            underline_height,
        }
    }
}

pub struct UtilSprites<T: Texture2d> {
    pub white_space: Sprite<T>,
    pub cursor_box: Sprite<T>,
    pub cursor_i_beam: Sprite<T>,
    pub cursor_underline: Sprite<T>,
}

impl<T: Texture2d> UtilSprites<T> {
    pub fn new(
        glyph_cache: &mut GlyphCache<T>,
        metrics: &RenderMetrics,
    ) -> Result<Self, OutOfTextureSpace> {
        let mut buffer = Image::new(
            metrics.cell_size.width as usize,
            metrics.cell_size.height as usize,
        );

        let black = ::window::color::Color::rgba(0, 0, 0, 0);
        let white = ::window::color::Color::rgb(0xff, 0xff, 0xff);

        let cell_rect = Rect::new(Point::new(0, 0), metrics.cell_size);

        buffer.clear_rect(cell_rect, black);
        let white_space = glyph_cache.atlas.allocate(&buffer)?;

        // Derive a width for the border box from the underline height,
        // but aspect ratio adjusted for width.
        let border_width = (metrics.underline_height as f64 * metrics.cell_size.width as f64
            / metrics.cell_size.height as f64)
            .ceil() as usize;

        buffer.clear_rect(cell_rect, black);
        for i in 0..metrics.underline_height {
            // Top border
            buffer.draw_line(
                Point::new(cell_rect.origin.x, cell_rect.origin.y + i),
                Point::new(
                    cell_rect.origin.x + metrics.cell_size.width,
                    cell_rect.origin.y + i,
                ),
                white,
                Operator::Source,
            );
            // Bottom border
            buffer.draw_line(
                Point::new(
                    cell_rect.origin.x,
                    cell_rect.origin.y + metrics.cell_size.height.saturating_sub(1 + i),
                ),
                Point::new(
                    cell_rect.origin.x + metrics.cell_size.width,
                    cell_rect.origin.y + metrics.cell_size.height.saturating_sub(1 + i),
                ),
                white,
                Operator::Source,
            );
        }
        for i in 0..border_width {
            // Left border
            buffer.draw_line(
                Point::new(cell_rect.origin.x + i as isize, cell_rect.origin.y),
                Point::new(
                    cell_rect.origin.x + i as isize,
                    cell_rect.origin.y + metrics.cell_size.height,
                ),
                white,
                Operator::Source,
            );
            // Right border
            buffer.draw_line(
                Point::new(
                    cell_rect.origin.x + metrics.cell_size.width.saturating_sub(1 + i as isize),
                    cell_rect.origin.y,
                ),
                Point::new(
                    cell_rect.origin.x + metrics.cell_size.width.saturating_sub(1 + i as isize),
                    cell_rect.origin.y + metrics.cell_size.height,
                ),
                white,
                Operator::Source,
            );
        }
        let cursor_box = glyph_cache.atlas.allocate(&buffer)?;

        buffer.clear_rect(cell_rect, black);
        for i in 0..border_width * 2 {
            // Left border
            buffer.draw_line(
                Point::new(cell_rect.origin.x + i as isize, cell_rect.origin.y),
                Point::new(
                    cell_rect.origin.x + i as isize,
                    cell_rect.origin.y + metrics.cell_size.height,
                ),
                white,
                Operator::Source,
            );
        }
        let cursor_i_beam = glyph_cache.atlas.allocate(&buffer)?;

        buffer.clear_rect(cell_rect, black);
        for i in 0..metrics.underline_height {
            // Bottom border
            buffer.draw_line(
                Point::new(
                    cell_rect.origin.x,
                    cell_rect.origin.y + metrics.cell_size.height.saturating_sub(1 + i),
                ),
                Point::new(
                    cell_rect.origin.x + metrics.cell_size.width,
                    cell_rect.origin.y + metrics.cell_size.height.saturating_sub(1 + i),
                ),
                white,
                Operator::Source,
            );
        }
        let cursor_underline = glyph_cache.atlas.allocate(&buffer)?;

        Ok(Self {
            white_space,
            cursor_box,
            cursor_i_beam,
            cursor_underline,
        })
    }

<<<<<<< HEAD
    /// Figure out what we're going to draw for the underline.
    /// If the current cell is part of the current URL highlight
    /// then we want to show the underline.
    pub fn select_sprite(
        &self,
        is_highlited_hyperlink: bool,
        is_highlited_hyperfile: bool,
        is_strike_through: bool,
        underline: Underline,
        overline: bool,
    ) -> &Sprite<T> {
        match (
            is_highlited_hyperlink,
            is_highlited_hyperfile,
            is_strike_through,
            underline,
            overline,
        ) {
            (true, true, false, Underline::None, false) => &self.single_underline,
            (true, true, false, Underline::Single, false) => &self.double_underline,
            (true, true, false, Underline::Double, false) => &self.single_underline,
            (true, true, true, Underline::None, false) => &self.strike_through,
            (true, true, true, Underline::Single, false) => &self.single_and_strike,
            (true, true, true, Underline::Double, false) => &self.double_and_strike,
            (false, false, false, Underline::None, false) => &self.white_space,
            (false, false, false, Underline::Single, false) => &self.single_underline,
            (false, false, false, Underline::Double, false) => &self.double_underline,
            (false, false, true, Underline::None, false) => &self.strike_through,
            (false, false, true, Underline::Single, false) => &self.single_and_strike,
            (false, false, true, Underline::Double, false) => &self.double_and_strike,

            (true, true, false, Underline::None, true) => &self.single_under_over,
            (true, true, false, Underline::Single, true) => &self.double_under_over,
            (true, true, false, Underline::Double, true) => &self.single_under_over,
            (true, true, true, Underline::None, true) => &self.strike_over,
            (true, true, true, Underline::Single, true) => &self.single_strike_over,
            (true, true, true, Underline::Double, true) => &self.double_strike_over,
            (false, false, false, Underline::None, true) => &self.overline,
            (false, false, false, Underline::Single, true) => &self.single_under_over,
            (false, false, false, Underline::Double, true) => &self.double_under_over,
            (false, false, true, Underline::None, true) => &self.strike_over,
            (false, false, true, Underline::Single, true) => &self.single_strike_over,
            (false, false, true, Underline::Double, true) => &self.double_strike_over,

            (false, true, false, Underline::None, false) => &self.single_underline,
            (false, true, false, Underline::Single, false) => &self.double_underline,
            (false, true, false, Underline::Double, false) => &self.single_underline,
            (false, true, true, Underline::None, false) => &self.strike_through,
            (false, true, true, Underline::Single, false) => &self.single_and_strike,
            (false, true, true, Underline::Double, false) => &self.double_and_strike,
            (true, false, false, Underline::None, false) => &self.white_space,
            (true, false, false, Underline::Single, false) => &self.single_underline,
            (true, false, false, Underline::Double, false) => &self.double_underline,
            (true, false, true, Underline::None, false) => &self.strike_through,
            (true, false, true, Underline::Single, false) => &self.single_and_strike,
            (true, false, true, Underline::Double, false) => &self.double_and_strike,

            (false, true, false, Underline::None, true) => &self.single_under_over,
            (false, true, false, Underline::Single, true) => &self.double_under_over,
            (false, true, false, Underline::Double, true) => &self.single_under_over,
            (false, true, true, Underline::None, true) => &self.strike_over,
            (false, true, true, Underline::Single, true) => &self.single_strike_over,
            (false, true, true, Underline::Double, true) => &self.double_strike_over,
            (true, false, false, Underline::None, true) => &self.overline,
            (true, false, false, Underline::Single, true) => &self.single_under_over,
            (true, false, false, Underline::Double, true) => &self.double_under_over,
            (true, false, true, Underline::None, true) => &self.strike_over,
            (true, false, true, Underline::Single, true) => &self.single_strike_over,
            (true, false, true, Underline::Double, true) => &self.double_strike_over,
        }
    }

=======
>>>>>>> 713da95a
    pub fn cursor_sprite(&self, shape: Option<CursorShape>) -> &Sprite<T> {
        match shape {
            None => &self.white_space,
            Some(shape) => match shape {
                CursorShape::Default => &self.white_space,
                CursorShape::BlinkingBlock | CursorShape::SteadyBlock => &self.cursor_box,
                CursorShape::BlinkingBar | CursorShape::SteadyBar => &self.cursor_i_beam,
                CursorShape::BlinkingUnderline | CursorShape::SteadyUnderline => {
                    &self.cursor_underline
                }
            },
        }
    }
}<|MERGE_RESOLUTION|>--- conflicted
+++ resolved
@@ -175,7 +175,6 @@
         })
     }
 
-<<<<<<< HEAD
     /// Figure out what we're going to draw for the underline.
     /// If the current cell is part of the current URL highlight
     /// then we want to show the underline.
@@ -248,8 +247,6 @@
         }
     }
 
-=======
->>>>>>> 713da95a
     pub fn cursor_sprite(&self, shape: Option<CursorShape>) -> &Sprite<T> {
         match shape {
             None => &self.white_space,
