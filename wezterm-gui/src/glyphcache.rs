use super::utilsprites::RenderMetrics;
use ::window::bitmaps::atlas::OutOfTextureSpace;
use ::window::bitmaps::atlas::{Atlas, Sprite};
#[cfg(test)]
use ::window::bitmaps::ImageTexture;
use ::window::bitmaps::{BitmapImage, Image, Texture2d};
use ::window::color::{LinearRgba, SrgbaPixel};
use ::window::glium;
use ::window::glium::backend::Context as GliumContext;
use ::window::glium::texture::SrgbTexture2d;
use ::window::{Point, Rect};
use config::{AllowSquareGlyphOverflow, TextStyle};
use euclid::num::Zero;
use lru::LruCache;
use std::collections::HashMap;
use std::ops::Range;
use std::rc::Rc;
use std::sync::Arc;
use std::time::{Duration, Instant};
use termwiz::image::ImageData;
use tiny_skia::{FillRule, Paint, Path, PathBuilder, PixmapMut, Stroke, Transform};
use wezterm_font::units::*;
use wezterm_font::{FontConfiguration, GlyphInfo};
use wezterm_term::Underline;

#[derive(Debug, Clone, PartialEq, Eq, Hash)]
pub struct GlyphKey {
    pub font_idx: usize,
    pub glyph_pos: u32,
    pub style: TextStyle,
    pub followed_by_space: bool,
}

/// We'd like to avoid allocating when resolving from the cache
/// so this is the borrowed version of GlyphKey.
/// It's a bit involved to make this work; more details can be
/// found in the excellent guide here:
/// <https://github.com/sunshowers/borrow-complex-key-example/blob/master/src/lib.rs>
#[derive(Debug, Copy, Clone, PartialEq, Eq, Hash)]
pub struct BorrowedGlyphKey<'a> {
    pub font_idx: usize,
    pub glyph_pos: u32,
    pub style: &'a TextStyle,
    pub followed_by_space: bool,
}

impl<'a> BorrowedGlyphKey<'a> {
    fn to_owned(&self) -> GlyphKey {
        GlyphKey {
            font_idx: self.font_idx,
            glyph_pos: self.glyph_pos,
            style: self.style.clone(),
            followed_by_space: self.followed_by_space,
        }
    }
}

trait GlyphKeyTrait {
    fn key<'k>(&'k self) -> BorrowedGlyphKey<'k>;
}

impl GlyphKeyTrait for GlyphKey {
    fn key<'k>(&'k self) -> BorrowedGlyphKey<'k> {
        BorrowedGlyphKey {
            font_idx: self.font_idx,
            glyph_pos: self.glyph_pos,
            style: &self.style,
            followed_by_space: self.followed_by_space,
        }
    }
}

impl<'a> GlyphKeyTrait for BorrowedGlyphKey<'a> {
    fn key<'k>(&'k self) -> BorrowedGlyphKey<'k> {
        *self
    }
}

impl<'a> std::borrow::Borrow<dyn GlyphKeyTrait + 'a> for GlyphKey {
    fn borrow(&self) -> &(dyn GlyphKeyTrait + 'a) {
        self
    }
}

impl<'a> PartialEq for (dyn GlyphKeyTrait + 'a) {
    fn eq(&self, other: &Self) -> bool {
        self.key().eq(&other.key())
    }
}

impl<'a> Eq for (dyn GlyphKeyTrait + 'a) {}

impl<'a> std::hash::Hash for (dyn GlyphKeyTrait + 'a) {
    fn hash<H: std::hash::Hasher>(&self, state: &mut H) {
        self.key().hash(state)
    }
}

/// Caches a rendered glyph.
/// The image data may be None for whitespace glyphs.
pub struct CachedGlyph<T: Texture2d> {
    pub has_color: bool,
    pub brightness_adjust: f32,
    pub x_offset: PixelLength,
    pub y_offset: PixelLength,
    pub bearing_x: PixelLength,
    pub bearing_y: PixelLength,
    pub texture: Option<Sprite<T>>,
    pub scale: f64,
}

impl<T: Texture2d> std::fmt::Debug for CachedGlyph<T> {
    fn fmt(&self, fmt: &mut std::fmt::Formatter) -> std::result::Result<(), std::fmt::Error> {
        fmt.debug_struct("CachedGlyph")
            .field("has_color", &self.has_color)
            .field("x_offset", &self.x_offset)
            .field("y_offset", &self.y_offset)
            .field("bearing_x", &self.bearing_x)
            .field("bearing_y", &self.bearing_y)
            .field("scale", &self.scale)
            .field("texture", &self.texture)
            .finish()
    }
}

#[derive(Copy, Clone, PartialEq, Eq, Hash)]
struct LineKey {
    strike_through: bool,
    underline: Underline,
    overline: bool,
}

bitflags::bitflags! {
    pub struct Quadrant: u8{
        const UPPER_LEFT = 1<<1;
        const UPPER_RIGHT = 1<<2;
        const LOWER_LEFT = 1<<3;
        const LOWER_RIGHT = 1<<4;
    }
}

bitflags::bitflags! {
    pub struct Sextant: u8{
        /// Upper-left
        const ONE = 1<<1;
        /// Upper-right
        const TWO = 1<<2;
        /// Middle left
        const THREE = 1<<3;
        /// Middle Right
        const FOUR = 1<<4;
        /// Lower left
        const FIVE = 1<<5;
        /// Lower right
        const SIX = 1<<6;
    }
}

#[derive(Copy, Clone, PartialEq, Eq, Hash, Debug)]
pub enum BlockAlpha {
    /// 100%
    Full,
    /// 75%
    Dark,
    /// 50%
    Medium,
    /// 25%
    Light,
}

impl BlockAlpha {
    pub fn to_scale(self) -> f32 {
        match self {
            BlockAlpha::Full => 1.0,
            BlockAlpha::Dark => 0.75,
            BlockAlpha::Medium => 0.5,
            BlockAlpha::Light => 0.25,
        }
    }
}

/// Represents a scaled width of the underline thickness.
/// Can either multiple or divide by the specified amount
#[derive(Copy, Clone, PartialEq, Eq, Hash, Debug)]
pub enum LineScale {
    Mul(i8),
    Div(i8),
}

impl LineScale {
    fn to_scale(self) -> f32 {
        match self {
            Self::Mul(n) => n as f32,
            Self::Div(n) => 1. / n as f32,
        }
    }
}

/// Represents a coordinate in a glyph expressed in relation
/// to the dimension of the glyph.
#[derive(Copy, Clone, PartialEq, Eq, Hash, Debug)]
pub enum BlockCoord {
    /// 0 pixels in; either the leftmost or topmost pixel position
    Zero,
    /// 100% of the dimension; either the rightmost or bottom pixel
    /// position
    One,
    /// A fraction of the width/height.  The first value is the
    /// numerator, the second is the denominator.
    Frac(i8, i8),

    /// Like Frac() above, but also specifies a scale to use
    /// together with the underline height to adjust the position.
    /// This is helpful because the line drawing routines stroke
    /// along the center of the line in the direction of the line,
    /// but don't pad the end of the line out by the width automatically.
    /// zeno has Cap::Square to specify that, but we can't use it
    /// directly and it isn't necessarily the adjustment that we want.
    /// This is most useful when joining lines that have different
    /// stroke widths; if the widths were all the same then you'd
    /// just specify the points in the path and not worry about it.
    FracWithOffset(i8, i8, LineScale),
}

impl BlockCoord {
    /// Compute the actual pixel value given the max dimension.
    pub fn to_pixel(self, max: usize, underline_height: f32) -> f32 {
        /// For interior points, adjust so that we get the middle of the row;
        /// in AA modes with 1px wide strokes this gives better results.
        fn hint(v: f32) -> f32 {
            if v.fract() == 0. {
                v - 0.5
            } else {
                v
            }
        }
        match self {
            Self::Zero => 0.,
            Self::One => max as f32,
            Self::Frac(num, den) => hint(max as f32 * num as f32 / den as f32),
            Self::FracWithOffset(num, den, under) => {
                hint((max as f32 * num as f32 / den as f32) + (underline_height * under.to_scale()))
            }
        }
    }
}

/// Represents a Block Element glyph, decoded from
/// <https://en.wikipedia.org/wiki/Block_Elements>
/// <https://www.unicode.org/charts/PDF/U2580.pdf>
#[derive(Copy, Clone, PartialEq, Eq, Hash, Debug)]
pub enum BlockKey {
    /// Number of 1/8ths in the upper half
    Upper(u8),
    /// Number of 1/8ths in the lower half
    Lower(u8),
    /// Number of 1/8ths in the left half
    Left(u8),
    /// Number of 1/8ths in the right half
    Right(u8),
    /// Full block with alpha level
    Full(BlockAlpha),
    /// A combination of quadrants
    Quadrants(Quadrant),
    /// A combination of sextants <https://unicode.org/charts/PDF/U1FB00.pdf>
    Sextants(Sextant),
    /// A braille dot pattern
    Braille(u8),

    Poly(&'static [Poly]),
}

/// Filled polygon used to describe the more complex shapes in
/// <https://unicode.org/charts/PDF/U1FB00.pdf>
#[derive(Copy, Clone, PartialEq, Eq, Hash, Debug)]
pub struct Poly {
    path: &'static [PolyCommand],
    intensity: BlockAlpha,
    style: PolyStyle,
}

pub type BlockPoint = (BlockCoord, BlockCoord);

#[derive(Copy, Clone, PartialEq, Eq, Hash, Debug)]
pub enum PolyCommand {
    MoveTo(BlockCoord, BlockCoord),
    LineTo(BlockCoord, BlockCoord),
    QuadTo { control: BlockPoint, to: BlockPoint },
    Close,
}

impl PolyCommand {
    fn to_skia(&self, width: usize, height: usize, underline_height: f32, pb: &mut PathBuilder) {
        match self {
            Self::MoveTo(x, y) => pb.move_to(
                x.to_pixel(width, underline_height),
                y.to_pixel(height, underline_height),
            ),
            Self::LineTo(x, y) => pb.line_to(
                x.to_pixel(width, underline_height),
                y.to_pixel(height, underline_height),
            ),
            Self::QuadTo {
                control: (x1, y1),
                to: (x, y),
            } => pb.quad_to(
                x1.to_pixel(width, underline_height),
                y1.to_pixel(height, underline_height),
                x.to_pixel(width, underline_height),
                y.to_pixel(height, underline_height),
            ),
            Self::Close => pb.close(),
        };
    }
}

#[derive(Copy, Clone, PartialEq, Eq, Hash, Debug)]
pub enum PolyStyle {
    Fill,
    // A line with the thickness as underlines
    Outline,
    // A line with twice the thickness of underlines
    OutlineHeavy,
}

impl PolyStyle {
    fn apply(self, width: f32, paint: &Paint, path: &Path, pixmap: &mut PixmapMut) {
        match self {
            PolyStyle::Fill => {
                pixmap.fill_path(path, paint, FillRule::Winding, Transform::identity(), None);
            }

            PolyStyle::Outline | PolyStyle::OutlineHeavy => {
                let mut stroke = Stroke::default();
                stroke.width = width;
                if self == PolyStyle::OutlineHeavy {
                    stroke.width *= 2.0;
                }
                pixmap.stroke_path(path, paint, &stroke, Transform::identity(), None);
            }
        }
    }
}

impl BlockKey {
    pub fn filter_out_synthetic(glyphs: &mut Vec<char>) {
        let config = config::configuration();
        if config.custom_block_glyphs {
            glyphs.retain(|&c| Self::from_char(c).is_none());
        }
    }

    pub fn from_str(s: &str) -> Option<Self> {
        let chars = s.chars().collect::<Vec<char>>();
        if chars.len() == 1 {
            Self::from_char(chars[0])
        } else {
            None
        }
    }

    pub fn from_char(c: char) -> Option<Self> {
        let c = c as u32;
        Some(match c {
            // [─] BOX DRAWINGS LIGHT HORIZONTAL
            0x2500 => Self::Poly(&[Poly {
                path: &[
                    PolyCommand::MoveTo(BlockCoord::Zero, BlockCoord::Frac(1, 2)),
                    PolyCommand::LineTo(BlockCoord::One, BlockCoord::Frac(1, 2)),
                ],
                intensity: BlockAlpha::Full,
                style: PolyStyle::Outline,
            }]),
            // [━] BOX DRAWINGS HEAVY HORIZONTAL
            0x2501 => Self::Poly(&[Poly {
                path: &[
                    PolyCommand::MoveTo(BlockCoord::Zero, BlockCoord::Frac(1, 2)),
                    PolyCommand::LineTo(BlockCoord::One, BlockCoord::Frac(1, 2)),
                ],
                intensity: BlockAlpha::Full,
                style: PolyStyle::OutlineHeavy,
            }]),
            // [│] BOX DRAWINGS LIGHT VERTICAL
            0x2502 => Self::Poly(&[Poly {
                path: &[
                    PolyCommand::MoveTo(BlockCoord::Frac(1, 2), BlockCoord::Zero),
                    PolyCommand::LineTo(BlockCoord::Frac(1, 2), BlockCoord::One),
                ],
                intensity: BlockAlpha::Full,
                style: PolyStyle::Outline,
            }]),
            // [┃] BOX DRAWINGS HEAVY VERTICAL
            0x2503 => Self::Poly(&[Poly {
                path: &[
                    PolyCommand::MoveTo(BlockCoord::Frac(1, 2), BlockCoord::Zero),
                    PolyCommand::LineTo(BlockCoord::Frac(1, 2), BlockCoord::One),
                ],
                intensity: BlockAlpha::Full,
                style: PolyStyle::OutlineHeavy,
            }]),
            // [┄] BOX DRAWINGS LIGHT TRIPLE DASH HORIZONTAL
            // A dash segment is wider than the gap segment.
            // We use a 2:1 ratio, which gives 9 total segments
            // with a pattern of `-- -- -- `
            0x2504 => Self::Poly(&[
                Poly {
                    path: &[
                        PolyCommand::MoveTo(BlockCoord::Zero, BlockCoord::Frac(1, 2)),
                        PolyCommand::LineTo(BlockCoord::Frac(2, 9), BlockCoord::Frac(1, 2)),
                    ],
                    intensity: BlockAlpha::Full,
                    style: PolyStyle::Outline,
                },
                Poly {
                    path: &[
                        PolyCommand::MoveTo(BlockCoord::Frac(3, 9), BlockCoord::Frac(1, 2)),
                        PolyCommand::LineTo(BlockCoord::Frac(5, 9), BlockCoord::Frac(1, 2)),
                    ],
                    intensity: BlockAlpha::Full,
                    style: PolyStyle::Outline,
                },
                Poly {
                    path: &[
                        PolyCommand::MoveTo(BlockCoord::Frac(6, 9), BlockCoord::Frac(1, 2)),
                        PolyCommand::LineTo(BlockCoord::Frac(8, 9), BlockCoord::Frac(1, 2)),
                    ],
                    intensity: BlockAlpha::Full,
                    style: PolyStyle::Outline,
                },
            ]),
            // [┅] BOX DRAWINGS HEAVY TRIPLE DASH HORIZONTAL
            0x2505 => Self::Poly(&[
                Poly {
                    path: &[
                        PolyCommand::MoveTo(BlockCoord::Zero, BlockCoord::Frac(1, 2)),
                        PolyCommand::LineTo(BlockCoord::Frac(2, 9), BlockCoord::Frac(1, 2)),
                    ],
                    intensity: BlockAlpha::Full,
                    style: PolyStyle::OutlineHeavy,
                },
                Poly {
                    path: &[
                        PolyCommand::MoveTo(BlockCoord::Frac(3, 9), BlockCoord::Frac(1, 2)),
                        PolyCommand::LineTo(BlockCoord::Frac(5, 9), BlockCoord::Frac(1, 2)),
                    ],
                    intensity: BlockAlpha::Full,
                    style: PolyStyle::OutlineHeavy,
                },
                Poly {
                    path: &[
                        PolyCommand::MoveTo(BlockCoord::Frac(6, 9), BlockCoord::Frac(1, 2)),
                        PolyCommand::LineTo(BlockCoord::Frac(8, 9), BlockCoord::Frac(1, 2)),
                    ],
                    intensity: BlockAlpha::Full,
                    style: PolyStyle::OutlineHeavy,
                },
            ]),
            // [┆] BOX DRAWINGS LIGHT TRIPLE DASH VERTICAL
            0x2506 => Self::Poly(&[
                Poly {
                    path: &[
                        PolyCommand::MoveTo(BlockCoord::Frac(1, 2), BlockCoord::Zero),
                        PolyCommand::LineTo(BlockCoord::Frac(1, 2), BlockCoord::Frac(2, 9)),
                    ],
                    intensity: BlockAlpha::Full,
                    style: PolyStyle::Outline,
                },
                Poly {
                    path: &[
                        PolyCommand::MoveTo(BlockCoord::Frac(1, 2), BlockCoord::Frac(3, 9)),
                        PolyCommand::LineTo(BlockCoord::Frac(1, 2), BlockCoord::Frac(5, 9)),
                    ],
                    intensity: BlockAlpha::Full,
                    style: PolyStyle::Outline,
                },
                Poly {
                    path: &[
                        PolyCommand::MoveTo(BlockCoord::Frac(1, 2), BlockCoord::Frac(6, 9)),
                        PolyCommand::LineTo(BlockCoord::Frac(1, 2), BlockCoord::Frac(8, 9)),
                    ],
                    intensity: BlockAlpha::Full,
                    style: PolyStyle::Outline,
                },
            ]),
            // [┇] BOX DRAWINGS HEAVY TRIPLE DASH VERTICAL
            0x2507 => Self::Poly(&[
                Poly {
                    path: &[
                        PolyCommand::MoveTo(BlockCoord::Frac(1, 2), BlockCoord::Zero),
                        PolyCommand::LineTo(BlockCoord::Frac(1, 2), BlockCoord::Frac(2, 9)),
                    ],
                    intensity: BlockAlpha::Full,
                    style: PolyStyle::OutlineHeavy,
                },
                Poly {
                    path: &[
                        PolyCommand::MoveTo(BlockCoord::Frac(1, 2), BlockCoord::Frac(3, 9)),
                        PolyCommand::LineTo(BlockCoord::Frac(1, 2), BlockCoord::Frac(5, 9)),
                    ],
                    intensity: BlockAlpha::Full,
                    style: PolyStyle::OutlineHeavy,
                },
                Poly {
                    path: &[
                        PolyCommand::MoveTo(BlockCoord::Frac(1, 2), BlockCoord::Frac(6, 9)),
                        PolyCommand::LineTo(BlockCoord::Frac(1, 2), BlockCoord::Frac(8, 9)),
                    ],
                    intensity: BlockAlpha::Full,
                    style: PolyStyle::OutlineHeavy,
                },
            ]),
            // [┈] BOX DRAWINGS LIGHT QUADRUPLE DASH HORIZONTAL
            // A dash segment is wider than the gap segment.
            // We use a 2:1 ratio, which gives 12 total segments
            // with a pattern of `-- -- -- -- `
            0x2508 => Self::Poly(&[
                Poly {
                    path: &[
                        PolyCommand::MoveTo(BlockCoord::Zero, BlockCoord::Frac(1, 2)),
                        PolyCommand::LineTo(BlockCoord::Frac(2, 12), BlockCoord::Frac(1, 2)),
                    ],
                    intensity: BlockAlpha::Full,
                    style: PolyStyle::Outline,
                },
                Poly {
                    path: &[
                        PolyCommand::MoveTo(BlockCoord::Frac(3, 12), BlockCoord::Frac(1, 2)),
                        PolyCommand::LineTo(BlockCoord::Frac(5, 12), BlockCoord::Frac(1, 2)),
                    ],
                    intensity: BlockAlpha::Full,
                    style: PolyStyle::Outline,
                },
                Poly {
                    path: &[
                        PolyCommand::MoveTo(BlockCoord::Frac(6, 12), BlockCoord::Frac(1, 2)),
                        PolyCommand::LineTo(BlockCoord::Frac(8, 12), BlockCoord::Frac(1, 2)),
                    ],
                    intensity: BlockAlpha::Full,
                    style: PolyStyle::Outline,
                },
                Poly {
                    path: &[
                        PolyCommand::MoveTo(BlockCoord::Frac(9, 12), BlockCoord::Frac(1, 2)),
                        PolyCommand::LineTo(BlockCoord::Frac(11, 12), BlockCoord::Frac(1, 2)),
                    ],
                    intensity: BlockAlpha::Full,
                    style: PolyStyle::Outline,
                },
            ]),
            // [┉] BOX DRAWINGS HEAVY QUADRUPLE DASH HORIZONTAL
            0x2509 => Self::Poly(&[
                Poly {
                    path: &[
                        PolyCommand::MoveTo(BlockCoord::Zero, BlockCoord::Frac(1, 2)),
                        PolyCommand::LineTo(BlockCoord::Frac(2, 12), BlockCoord::Frac(1, 2)),
                    ],
                    intensity: BlockAlpha::Full,
                    style: PolyStyle::OutlineHeavy,
                },
                Poly {
                    path: &[
                        PolyCommand::MoveTo(BlockCoord::Frac(3, 12), BlockCoord::Frac(1, 2)),
                        PolyCommand::LineTo(BlockCoord::Frac(5, 12), BlockCoord::Frac(1, 2)),
                    ],
                    intensity: BlockAlpha::Full,
                    style: PolyStyle::OutlineHeavy,
                },
                Poly {
                    path: &[
                        PolyCommand::MoveTo(BlockCoord::Frac(6, 12), BlockCoord::Frac(1, 2)),
                        PolyCommand::LineTo(BlockCoord::Frac(8, 12), BlockCoord::Frac(1, 2)),
                    ],
                    intensity: BlockAlpha::Full,
                    style: PolyStyle::OutlineHeavy,
                },
                Poly {
                    path: &[
                        PolyCommand::MoveTo(BlockCoord::Frac(9, 12), BlockCoord::Frac(1, 2)),
                        PolyCommand::LineTo(BlockCoord::Frac(11, 12), BlockCoord::Frac(1, 2)),
                    ],
                    intensity: BlockAlpha::Full,
                    style: PolyStyle::OutlineHeavy,
                },
            ]),
            // [┊] BOX DRAWINGS LIGHT QUADRUPLE DASH VERTICAL
            0x250a => Self::Poly(&[
                Poly {
                    path: &[
                        PolyCommand::MoveTo(BlockCoord::Frac(1, 2), BlockCoord::Zero),
                        PolyCommand::LineTo(BlockCoord::Frac(1, 2), BlockCoord::Frac(2, 12)),
                    ],
                    intensity: BlockAlpha::Full,
                    style: PolyStyle::Outline,
                },
                Poly {
                    path: &[
                        PolyCommand::MoveTo(BlockCoord::Frac(1, 2), BlockCoord::Frac(3, 12)),
                        PolyCommand::LineTo(BlockCoord::Frac(1, 2), BlockCoord::Frac(5, 12)),
                    ],
                    intensity: BlockAlpha::Full,
                    style: PolyStyle::Outline,
                },
                Poly {
                    path: &[
                        PolyCommand::MoveTo(BlockCoord::Frac(1, 2), BlockCoord::Frac(6, 12)),
                        PolyCommand::LineTo(BlockCoord::Frac(1, 2), BlockCoord::Frac(8, 12)),
                    ],
                    intensity: BlockAlpha::Full,
                    style: PolyStyle::Outline,
                },
                Poly {
                    path: &[
                        PolyCommand::MoveTo(BlockCoord::Frac(1, 2), BlockCoord::Frac(9, 12)),
                        PolyCommand::LineTo(BlockCoord::Frac(1, 2), BlockCoord::Frac(11, 12)),
                    ],
                    intensity: BlockAlpha::Full,
                    style: PolyStyle::Outline,
                },
            ]),
            // [┋] BOX DRAWINGS HEAVY QUADRUPLE DASH VERTICAL
            0x250b => Self::Poly(&[
                Poly {
                    path: &[
                        PolyCommand::MoveTo(BlockCoord::Frac(1, 2), BlockCoord::Zero),
                        PolyCommand::LineTo(BlockCoord::Frac(1, 2), BlockCoord::Frac(2, 12)),
                    ],
                    intensity: BlockAlpha::Full,
                    style: PolyStyle::OutlineHeavy,
                },
                Poly {
                    path: &[
                        PolyCommand::MoveTo(BlockCoord::Frac(1, 2), BlockCoord::Frac(3, 12)),
                        PolyCommand::LineTo(BlockCoord::Frac(1, 2), BlockCoord::Frac(5, 12)),
                    ],
                    intensity: BlockAlpha::Full,
                    style: PolyStyle::OutlineHeavy,
                },
                Poly {
                    path: &[
                        PolyCommand::MoveTo(BlockCoord::Frac(1, 2), BlockCoord::Frac(6, 12)),
                        PolyCommand::LineTo(BlockCoord::Frac(1, 2), BlockCoord::Frac(8, 12)),
                    ],
                    intensity: BlockAlpha::Full,
                    style: PolyStyle::OutlineHeavy,
                },
                Poly {
                    path: &[
                        PolyCommand::MoveTo(BlockCoord::Frac(1, 2), BlockCoord::Frac(9, 12)),
                        PolyCommand::LineTo(BlockCoord::Frac(1, 2), BlockCoord::Frac(11, 12)),
                    ],
                    intensity: BlockAlpha::Full,
                    style: PolyStyle::OutlineHeavy,
                },
            ]),
            // [┌] BOX DRAWINGS LIGHT DOWN AND RIGHT
            0x250c => Self::Poly(&[Poly {
                path: &[
                    PolyCommand::MoveTo(BlockCoord::Frac(1, 2), BlockCoord::One),
                    PolyCommand::LineTo(BlockCoord::Frac(1, 2), BlockCoord::Frac(1, 2)),
                    PolyCommand::LineTo(BlockCoord::One, BlockCoord::Frac(1, 2)),
                ],
                intensity: BlockAlpha::Full,
                style: PolyStyle::Outline,
            }]),
            // [┍] BOX DRAWINGS DOWN LIGHT AND RIGHT HEAVY
            0x250d => Self::Poly(&[
                Poly {
                    path: &[
                        PolyCommand::MoveTo(BlockCoord::Frac(1, 2), BlockCoord::One),
                        PolyCommand::LineTo(BlockCoord::Frac(1, 2), BlockCoord::Frac(1, 2)),
                    ],
                    intensity: BlockAlpha::Full,
                    style: PolyStyle::Outline,
                },
                Poly {
                    path: &[
                        PolyCommand::MoveTo(BlockCoord::One, BlockCoord::Frac(1, 2)),
                        PolyCommand::LineTo(
                            BlockCoord::FracWithOffset(1, 2, LineScale::Div(-2)),
                            BlockCoord::Frac(1, 2),
                        ),
                    ],
                    intensity: BlockAlpha::Full,
                    style: PolyStyle::OutlineHeavy,
                },
            ]),
            // [┎] BOX DRAWINGS DOWN HEAVY AND RIGHT LIGHT
            0x250e => Self::Poly(&[
                Poly {
                    path: &[
                        PolyCommand::MoveTo(BlockCoord::Frac(1, 2), BlockCoord::One),
                        PolyCommand::LineTo(BlockCoord::Frac(1, 2), BlockCoord::Frac(1, 2)),
                    ],
                    intensity: BlockAlpha::Full,
                    style: PolyStyle::OutlineHeavy,
                },
                Poly {
                    path: &[
                        PolyCommand::MoveTo(BlockCoord::One, BlockCoord::Frac(1, 2)),
                        PolyCommand::LineTo(
                            BlockCoord::FracWithOffset(1, 2, LineScale::Div(-1)),
                            BlockCoord::Frac(1, 2),
                        ),
                    ],
                    intensity: BlockAlpha::Full,
                    style: PolyStyle::Outline,
                },
            ]),
            // [┏] BOX DRAWINGS HEAVY DOWN AND RIGHT
            0x250f => Self::Poly(&[Poly {
                path: &[
                    PolyCommand::MoveTo(BlockCoord::Frac(1, 2), BlockCoord::One),
                    PolyCommand::LineTo(BlockCoord::Frac(1, 2), BlockCoord::Frac(1, 2)),
                    PolyCommand::LineTo(BlockCoord::One, BlockCoord::Frac(1, 2)),
                ],
                intensity: BlockAlpha::Full,
                style: PolyStyle::OutlineHeavy,
            }]),

            // [┐] BOX DRAWINGS LIGHT DOWN AND LEFT
            0x2510 => Self::Poly(&[Poly {
                path: &[
                    PolyCommand::MoveTo(BlockCoord::Frac(1, 2), BlockCoord::One),
                    PolyCommand::LineTo(BlockCoord::Frac(1, 2), BlockCoord::Frac(1, 2)),
                    PolyCommand::LineTo(BlockCoord::Zero, BlockCoord::Frac(1, 2)),
                ],
                intensity: BlockAlpha::Full,
                style: PolyStyle::Outline,
            }]),
            // [┑] BOX DRAWINGS DOWN LIGHT AND LEFT HEAVY
            0x2511 => Self::Poly(&[
                Poly {
                    path: &[
                        PolyCommand::MoveTo(BlockCoord::Frac(1, 2), BlockCoord::One),
                        PolyCommand::LineTo(BlockCoord::Frac(1, 2), BlockCoord::Frac(1, 2)),
                    ],
                    intensity: BlockAlpha::Full,
                    style: PolyStyle::Outline,
                },
                Poly {
                    path: &[
                        PolyCommand::MoveTo(BlockCoord::Zero, BlockCoord::Frac(1, 2)),
                        PolyCommand::LineTo(
                            BlockCoord::FracWithOffset(1, 2, LineScale::Div(2)),
                            BlockCoord::Frac(1, 2),
                        ),
                    ],
                    intensity: BlockAlpha::Full,
                    style: PolyStyle::OutlineHeavy,
                },
            ]),
            // [┒] BOX DRAWINGS DOWN HEAVY AND LEFT LIGHT
            0x2512 => Self::Poly(&[
                Poly {
                    path: &[
                        PolyCommand::MoveTo(BlockCoord::Frac(1, 2), BlockCoord::One),
                        PolyCommand::LineTo(BlockCoord::Frac(1, 2), BlockCoord::Frac(1, 2)),
                    ],
                    intensity: BlockAlpha::Full,
                    style: PolyStyle::OutlineHeavy,
                },
                Poly {
                    path: &[
                        PolyCommand::MoveTo(BlockCoord::Zero, BlockCoord::Frac(1, 2)),
                        PolyCommand::LineTo(
                            BlockCoord::FracWithOffset(1, 2, LineScale::Div(1)),
                            BlockCoord::Frac(1, 2),
                        ),
                    ],
                    intensity: BlockAlpha::Full,
                    style: PolyStyle::Outline,
                },
            ]),
            // [┓] BOX DRAWINGS HEAVY DOWN AND LEFT
            0x2513 => Self::Poly(&[Poly {
                path: &[
                    PolyCommand::MoveTo(BlockCoord::Frac(1, 2), BlockCoord::One),
                    PolyCommand::LineTo(BlockCoord::Frac(1, 2), BlockCoord::Frac(1, 2)),
                    PolyCommand::LineTo(BlockCoord::Zero, BlockCoord::Frac(1, 2)),
                ],
                intensity: BlockAlpha::Full,
                style: PolyStyle::OutlineHeavy,
            }]),

            // [└] BOX DRAWINGS LIGHT UP AND RIGHT
            0x2514 => Self::Poly(&[Poly {
                path: &[
                    PolyCommand::MoveTo(BlockCoord::Frac(1, 2), BlockCoord::Zero),
                    PolyCommand::LineTo(BlockCoord::Frac(1, 2), BlockCoord::Frac(1, 2)),
                    PolyCommand::LineTo(BlockCoord::One, BlockCoord::Frac(1, 2)),
                ],
                intensity: BlockAlpha::Full,
                style: PolyStyle::Outline,
            }]),
            // [┕] BOX DRAWINGS UP LIGHT AND RIGHT HEAVY
            0x2515 => Self::Poly(&[
                Poly {
                    path: &[
                        PolyCommand::MoveTo(BlockCoord::Frac(1, 2), BlockCoord::Zero),
                        PolyCommand::LineTo(BlockCoord::Frac(1, 2), BlockCoord::Frac(1, 2)),
                    ],
                    intensity: BlockAlpha::Full,
                    style: PolyStyle::Outline,
                },
                Poly {
                    path: &[
                        PolyCommand::MoveTo(BlockCoord::One, BlockCoord::Frac(1, 2)),
                        PolyCommand::LineTo(
                            BlockCoord::FracWithOffset(1, 2, LineScale::Div(-2)),
                            BlockCoord::Frac(1, 2),
                        ),
                    ],
                    intensity: BlockAlpha::Full,
                    style: PolyStyle::OutlineHeavy,
                },
            ]),
            // [┖] BOX DRAWINGS UP HEAVY AND RIGHT LIGHT
            0x2516 => Self::Poly(&[
                Poly {
                    path: &[
                        PolyCommand::MoveTo(BlockCoord::Frac(1, 2), BlockCoord::Zero),
                        PolyCommand::LineTo(BlockCoord::Frac(1, 2), BlockCoord::Frac(1, 2)),
                    ],
                    intensity: BlockAlpha::Full,
                    style: PolyStyle::OutlineHeavy,
                },
                Poly {
                    path: &[
                        PolyCommand::MoveTo(BlockCoord::One, BlockCoord::Frac(1, 2)),
                        PolyCommand::LineTo(
                            BlockCoord::FracWithOffset(1, 2, LineScale::Div(-1)),
                            BlockCoord::Frac(1, 2),
                        ),
                    ],
                    intensity: BlockAlpha::Full,
                    style: PolyStyle::Outline,
                },
            ]),
            // [┗] BOX DRAWINGS HEAVY UP AND RIGHT
            0x2517 => Self::Poly(&[Poly {
                path: &[
                    PolyCommand::MoveTo(BlockCoord::Frac(1, 2), BlockCoord::Zero),
                    PolyCommand::LineTo(BlockCoord::Frac(1, 2), BlockCoord::Frac(1, 2)),
                    PolyCommand::LineTo(BlockCoord::One, BlockCoord::Frac(1, 2)),
                ],
                intensity: BlockAlpha::Full,
                style: PolyStyle::OutlineHeavy,
            }]),

            // [┘] BOX DRAWINGS LIGHT UP AND LEFT
            0x2518 => Self::Poly(&[Poly {
                path: &[
                    PolyCommand::MoveTo(BlockCoord::Frac(1, 2), BlockCoord::Zero),
                    PolyCommand::LineTo(BlockCoord::Frac(1, 2), BlockCoord::Frac(1, 2)),
                    PolyCommand::LineTo(BlockCoord::Zero, BlockCoord::Frac(1, 2)),
                ],
                intensity: BlockAlpha::Full,
                style: PolyStyle::Outline,
            }]),
            // [┙] BOX DRAWINGS UP LIGHT AND LEFT HEAVY
            0x2519 => Self::Poly(&[
                Poly {
                    path: &[
                        PolyCommand::MoveTo(BlockCoord::Frac(1, 2), BlockCoord::Zero),
                        PolyCommand::LineTo(BlockCoord::Frac(1, 2), BlockCoord::Frac(1, 2)),
                    ],
                    intensity: BlockAlpha::Full,
                    style: PolyStyle::Outline,
                },
                Poly {
                    path: &[
                        PolyCommand::MoveTo(BlockCoord::Zero, BlockCoord::Frac(1, 2)),
                        PolyCommand::LineTo(
                            BlockCoord::FracWithOffset(1, 2, LineScale::Div(2)),
                            BlockCoord::Frac(1, 2),
                        ),
                    ],
                    intensity: BlockAlpha::Full,
                    style: PolyStyle::OutlineHeavy,
                },
            ]),
            // [┚] BOX DRAWINGS UP HEAVY AND LEFT LIGHT
            0x251a => Self::Poly(&[
                Poly {
                    path: &[
                        PolyCommand::MoveTo(BlockCoord::Frac(1, 2), BlockCoord::Zero),
                        PolyCommand::LineTo(BlockCoord::Frac(1, 2), BlockCoord::Frac(1, 2)),
                    ],
                    intensity: BlockAlpha::Full,
                    style: PolyStyle::OutlineHeavy,
                },
                Poly {
                    path: &[
                        PolyCommand::MoveTo(BlockCoord::Zero, BlockCoord::Frac(1, 2)),
                        PolyCommand::LineTo(
                            BlockCoord::FracWithOffset(1, 2, LineScale::Div(1)),
                            BlockCoord::Frac(1, 2),
                        ),
                    ],
                    intensity: BlockAlpha::Full,
                    style: PolyStyle::Outline,
                },
            ]),
            // [┛] BOX DRAWINGS HEAVY UP AND LEFT
            0x251b => Self::Poly(&[Poly {
                path: &[
                    PolyCommand::MoveTo(BlockCoord::Frac(1, 2), BlockCoord::Zero),
                    PolyCommand::LineTo(BlockCoord::Frac(1, 2), BlockCoord::Frac(1, 2)),
                    PolyCommand::LineTo(BlockCoord::Zero, BlockCoord::Frac(1, 2)),
                ],
                intensity: BlockAlpha::Full,
                style: PolyStyle::OutlineHeavy,
            }]),

            // [├] BOX DRAWINGS LIGHT VERTICAL AND RIGHT
            0x251c => Self::Poly(&[Poly {
                path: &[
                    PolyCommand::MoveTo(BlockCoord::Frac(1, 2), BlockCoord::One),
                    PolyCommand::LineTo(BlockCoord::Frac(1, 2), BlockCoord::Zero),
                    PolyCommand::MoveTo(BlockCoord::Frac(1, 2), BlockCoord::Frac(1, 2)),
                    PolyCommand::LineTo(BlockCoord::One, BlockCoord::Frac(1, 2)),
                ],
                intensity: BlockAlpha::Full,
                style: PolyStyle::Outline,
            }]),
            // [┝] BOX DRAWINGS LIGHT VERTICAL LIGHT AND RIGHT HEAVY
            0x251d => Self::Poly(&[
                Poly {
                    path: &[
                        PolyCommand::MoveTo(BlockCoord::Frac(1, 2), BlockCoord::One),
                        PolyCommand::LineTo(BlockCoord::Frac(1, 2), BlockCoord::Zero),
                    ],
                    intensity: BlockAlpha::Full,
                    style: PolyStyle::Outline,
                },
                Poly {
                    path: &[
                        PolyCommand::MoveTo(BlockCoord::Frac(1, 2), BlockCoord::Frac(1, 2)),
                        PolyCommand::LineTo(BlockCoord::One, BlockCoord::Frac(1, 2)),
                    ],
                    intensity: BlockAlpha::Full,
                    style: PolyStyle::OutlineHeavy,
                },
            ]),
            // [┞] BOX DRAWINGS UP HEAVY and RIGHT DOWN LIGHT
            0x251e => Self::Poly(&[
                Poly {
                    path: &[
                        PolyCommand::MoveTo(BlockCoord::Frac(1, 2), BlockCoord::Frac(1, 2)),
                        PolyCommand::LineTo(BlockCoord::Frac(1, 2), BlockCoord::Zero),
                    ],
                    intensity: BlockAlpha::Full,
                    style: PolyStyle::OutlineHeavy,
                },
                Poly {
                    path: &[
                        PolyCommand::MoveTo(BlockCoord::Frac(1, 2), BlockCoord::One),
                        PolyCommand::LineTo(BlockCoord::Frac(1, 2), BlockCoord::Frac(1, 2)),
                        PolyCommand::LineTo(BlockCoord::One, BlockCoord::Frac(1, 2)),
                    ],
                    intensity: BlockAlpha::Full,
                    style: PolyStyle::Outline,
                },
            ]),
            // [┟] BOX DRAWINGS DOWN HEAVY and RIGHT UP LIGHT
            0x251f => Self::Poly(&[
                Poly {
                    path: &[
                        PolyCommand::MoveTo(BlockCoord::Frac(1, 2), BlockCoord::Frac(1, 2)),
                        PolyCommand::LineTo(BlockCoord::Frac(1, 2), BlockCoord::One),
                    ],
                    intensity: BlockAlpha::Full,
                    style: PolyStyle::OutlineHeavy,
                },
                Poly {
                    path: &[
                        PolyCommand::MoveTo(BlockCoord::Frac(1, 2), BlockCoord::Zero),
                        PolyCommand::LineTo(BlockCoord::Frac(1, 2), BlockCoord::Frac(1, 2)),
                        PolyCommand::LineTo(BlockCoord::One, BlockCoord::Frac(1, 2)),
                    ],
                    intensity: BlockAlpha::Full,
                    style: PolyStyle::Outline,
                },
            ]),

            // [┠] BOX DRAWINGS HEAVY VERTICAL and RIGHT LIGHT
            0x2520 => Self::Poly(&[
                Poly {
                    path: &[
                        PolyCommand::MoveTo(BlockCoord::Frac(1, 2), BlockCoord::Zero),
                        PolyCommand::LineTo(BlockCoord::Frac(1, 2), BlockCoord::One),
                    ],
                    intensity: BlockAlpha::Full,
                    style: PolyStyle::OutlineHeavy,
                },
                Poly {
                    path: &[
                        PolyCommand::MoveTo(BlockCoord::Frac(1, 2), BlockCoord::Frac(1, 2)),
                        PolyCommand::LineTo(BlockCoord::One, BlockCoord::Frac(1, 2)),
                    ],
                    intensity: BlockAlpha::Full,
                    style: PolyStyle::Outline,
                },
            ]),
            // [┡] BOX DRAWINGS DOWN LIGHT AND RIGHT UP HEAVY
            0x2521 => Self::Poly(&[
                Poly {
                    path: &[
                        PolyCommand::MoveTo(BlockCoord::Frac(1, 2), BlockCoord::Frac(1, 2)),
                        PolyCommand::LineTo(BlockCoord::Frac(1, 2), BlockCoord::One),
                    ],
                    intensity: BlockAlpha::Full,
                    style: PolyStyle::Outline,
                },
                Poly {
                    path: &[
                        PolyCommand::MoveTo(BlockCoord::Frac(1, 2), BlockCoord::Zero),
                        PolyCommand::LineTo(BlockCoord::Frac(1, 2), BlockCoord::Frac(1, 2)),
                        PolyCommand::LineTo(BlockCoord::One, BlockCoord::Frac(1, 2)),
                    ],
                    intensity: BlockAlpha::Full,
                    style: PolyStyle::OutlineHeavy,
                },
            ]),
            // [┢] BOX DRAWINGS UP LIGHT AND RIGHT DOWN HEAVY
            0x2522 => Self::Poly(&[
                Poly {
                    path: &[
                        PolyCommand::MoveTo(BlockCoord::Frac(1, 2), BlockCoord::Frac(1, 2)),
                        PolyCommand::LineTo(BlockCoord::Frac(1, 2), BlockCoord::Zero),
                    ],
                    intensity: BlockAlpha::Full,
                    style: PolyStyle::Outline,
                },
                Poly {
                    path: &[
                        PolyCommand::MoveTo(BlockCoord::Frac(1, 2), BlockCoord::One),
                        PolyCommand::LineTo(BlockCoord::Frac(1, 2), BlockCoord::Frac(1, 2)),
                        PolyCommand::LineTo(BlockCoord::One, BlockCoord::Frac(1, 2)),
                    ],
                    intensity: BlockAlpha::Full,
                    style: PolyStyle::OutlineHeavy,
                },
            ]),
            // [┣] BOX DRAWINGS HEAVY VERTICAL and RIGHT
            0x2523 => Self::Poly(&[Poly {
                path: &[
                    PolyCommand::MoveTo(BlockCoord::Frac(1, 2), BlockCoord::Zero),
                    PolyCommand::LineTo(BlockCoord::Frac(1, 2), BlockCoord::Frac(1, 2)),
                    PolyCommand::LineTo(BlockCoord::One, BlockCoord::Frac(1, 2)),
                    PolyCommand::LineTo(BlockCoord::Frac(1, 2), BlockCoord::Frac(1, 2)),
                    PolyCommand::LineTo(BlockCoord::Frac(1, 2), BlockCoord::One),
                ],
                intensity: BlockAlpha::Full,
                style: PolyStyle::OutlineHeavy,
            }]),
            // [┤] BOX DRAWINGS LIGHT VERTICAL and LEFT
            0x2524 => Self::Poly(&[Poly {
                path: &[
                    PolyCommand::MoveTo(BlockCoord::Frac(1, 2), BlockCoord::Zero),
                    PolyCommand::LineTo(BlockCoord::Frac(1, 2), BlockCoord::Frac(1, 2)),
                    PolyCommand::LineTo(BlockCoord::Zero, BlockCoord::Frac(1, 2)),
                    PolyCommand::LineTo(BlockCoord::Frac(1, 2), BlockCoord::Frac(1, 2)),
                    PolyCommand::LineTo(BlockCoord::Frac(1, 2), BlockCoord::One),
                ],
                intensity: BlockAlpha::Full,
                style: PolyStyle::Outline,
            }]),
            // [┥] BOX DRAWINGS VERTICAL LIGHT and LEFT HEAVY
            0x2525 => Self::Poly(&[
                Poly {
                    path: &[
                        PolyCommand::MoveTo(BlockCoord::Frac(1, 2), BlockCoord::Zero),
                        PolyCommand::LineTo(BlockCoord::Frac(1, 2), BlockCoord::One),
                    ],
                    intensity: BlockAlpha::Full,
                    style: PolyStyle::Outline,
                },
                Poly {
                    path: &[
                        PolyCommand::MoveTo(BlockCoord::Zero, BlockCoord::Frac(1, 2)),
                        PolyCommand::LineTo(BlockCoord::Frac(1, 2), BlockCoord::Frac(1, 2)),
                    ],
                    intensity: BlockAlpha::Full,
                    style: PolyStyle::OutlineHeavy,
                },
            ]),
            // [┦] BOX DRAWINGS UP HEAVY and LEFT DOWN LIGHT
            0x2526 => Self::Poly(&[
                Poly {
                    path: &[
                        PolyCommand::MoveTo(BlockCoord::Frac(1, 2), BlockCoord::Zero),
                        PolyCommand::LineTo(BlockCoord::Frac(1, 2), BlockCoord::Frac(1, 2)),
                    ],
                    intensity: BlockAlpha::Full,
                    style: PolyStyle::OutlineHeavy,
                },
                Poly {
                    path: &[
                        PolyCommand::MoveTo(BlockCoord::Zero, BlockCoord::Frac(1, 2)),
                        PolyCommand::LineTo(BlockCoord::Frac(1, 2), BlockCoord::Frac(1, 2)),
                        PolyCommand::LineTo(BlockCoord::Frac(1, 2), BlockCoord::One),
                    ],
                    intensity: BlockAlpha::Full,
                    style: PolyStyle::Outline,
                },
            ]),
            // [┧] BOX DRAWINGS DOWN HEAVY and LEFT UP LIGHT
            0x2527 => Self::Poly(&[
                Poly {
                    path: &[
                        PolyCommand::MoveTo(BlockCoord::Frac(1, 2), BlockCoord::One),
                        PolyCommand::LineTo(BlockCoord::Frac(1, 2), BlockCoord::Frac(1, 2)),
                    ],
                    intensity: BlockAlpha::Full,
                    style: PolyStyle::OutlineHeavy,
                },
                Poly {
                    path: &[
                        PolyCommand::MoveTo(BlockCoord::Zero, BlockCoord::Frac(1, 2)),
                        PolyCommand::LineTo(BlockCoord::Frac(1, 2), BlockCoord::Frac(1, 2)),
                        PolyCommand::LineTo(BlockCoord::Frac(1, 2), BlockCoord::Zero),
                    ],
                    intensity: BlockAlpha::Full,
                    style: PolyStyle::Outline,
                },
            ]),
            // [┨] BOX DRAWINGS VERTICAL HEAVY and LEFT LIGHT
            0x2528 => Self::Poly(&[
                Poly {
                    path: &[
                        PolyCommand::MoveTo(BlockCoord::Frac(1, 2), BlockCoord::Zero),
                        PolyCommand::LineTo(BlockCoord::Frac(1, 2), BlockCoord::One),
                    ],
                    intensity: BlockAlpha::Full,
                    style: PolyStyle::OutlineHeavy,
                },
                Poly {
                    path: &[
                        PolyCommand::MoveTo(BlockCoord::Frac(1, 2), BlockCoord::Frac(1, 2)),
                        PolyCommand::LineTo(BlockCoord::Zero, BlockCoord::Frac(1, 2)),
                    ],
                    intensity: BlockAlpha::Full,
                    style: PolyStyle::Outline,
                },
            ]),
            // [┩] BOX DRAWINGS DOWN LIGHT and LEFT UP HEAVY
            0x2529 => Self::Poly(&[
                Poly {
                    path: &[
                        PolyCommand::MoveTo(BlockCoord::Frac(1, 2), BlockCoord::One),
                        PolyCommand::LineTo(BlockCoord::Frac(1, 2), BlockCoord::Frac(1, 2)),
                    ],
                    intensity: BlockAlpha::Full,
                    style: PolyStyle::Outline,
                },
                Poly {
                    path: &[
                        PolyCommand::MoveTo(BlockCoord::Zero, BlockCoord::Frac(1, 2)),
                        PolyCommand::LineTo(BlockCoord::Frac(1, 2), BlockCoord::Frac(1, 2)),
                        PolyCommand::LineTo(BlockCoord::Frac(1, 2), BlockCoord::Zero),
                    ],
                    intensity: BlockAlpha::Full,
                    style: PolyStyle::OutlineHeavy,
                },
            ]),
            // [┪] BOX DRAWINGS UP LIGHT and LEFT DOWN HEAVY
            0x252a => Self::Poly(&[
                Poly {
                    path: &[
                        PolyCommand::MoveTo(BlockCoord::Frac(1, 2), BlockCoord::Zero),
                        PolyCommand::LineTo(BlockCoord::Frac(1, 2), BlockCoord::Frac(1, 2)),
                    ],
                    intensity: BlockAlpha::Full,
                    style: PolyStyle::Outline,
                },
                Poly {
                    path: &[
                        PolyCommand::MoveTo(BlockCoord::Zero, BlockCoord::Frac(1, 2)),
                        PolyCommand::LineTo(BlockCoord::Frac(1, 2), BlockCoord::Frac(1, 2)),
                        PolyCommand::LineTo(BlockCoord::Frac(1, 2), BlockCoord::One),
                    ],
                    intensity: BlockAlpha::Full,
                    style: PolyStyle::OutlineHeavy,
                },
            ]),
            // [┫] BOX DRAWINGS HEAVY VERTICAL and LEFT
            0x252b => Self::Poly(&[Poly {
                path: &[
                    PolyCommand::MoveTo(BlockCoord::Frac(1, 2), BlockCoord::Zero),
                    PolyCommand::LineTo(BlockCoord::Frac(1, 2), BlockCoord::Frac(1, 2)),
                    PolyCommand::LineTo(BlockCoord::Zero, BlockCoord::Frac(1, 2)),
                    PolyCommand::LineTo(BlockCoord::Frac(1, 2), BlockCoord::Frac(1, 2)),
                    PolyCommand::LineTo(BlockCoord::Frac(1, 2), BlockCoord::One),
                ],
                intensity: BlockAlpha::Full,
                style: PolyStyle::OutlineHeavy,
            }]),
            // [┬] BOX DRAWINGS LIGHT DOWN AND HORIZONTAL
            0x252c => Self::Poly(&[Poly {
                path: &[
                    PolyCommand::MoveTo(BlockCoord::Zero, BlockCoord::Frac(1, 2)),
                    PolyCommand::LineTo(BlockCoord::One, BlockCoord::Frac(1, 2)),
                    PolyCommand::LineTo(BlockCoord::Frac(1, 2), BlockCoord::Frac(1, 2)),
                    PolyCommand::LineTo(BlockCoord::Frac(1, 2), BlockCoord::One),
                ],
                intensity: BlockAlpha::Full,
                style: PolyStyle::Outline,
            }]),
            // [┭] BOX DRAWINGS LEFT HEAVY AND RIGHT DOWN LIGHT
            0x252d => Self::Poly(&[
                Poly {
                    path: &[
                        PolyCommand::MoveTo(BlockCoord::Zero, BlockCoord::Frac(1, 2)),
                        PolyCommand::LineTo(BlockCoord::Frac(1, 2), BlockCoord::Frac(1, 2)),
                    ],
                    intensity: BlockAlpha::Full,
                    style: PolyStyle::OutlineHeavy,
                },
                Poly {
                    path: &[
                        PolyCommand::MoveTo(BlockCoord::One, BlockCoord::Frac(1, 2)),
                        PolyCommand::LineTo(BlockCoord::Frac(1, 2), BlockCoord::Frac(1, 2)),
                        PolyCommand::LineTo(BlockCoord::Frac(1, 2), BlockCoord::One),
                    ],
                    intensity: BlockAlpha::Full,
                    style: PolyStyle::Outline,
                },
            ]),
            // [┮] BOX DRAWINGS RIGHT HEAVY AND LEFT DOWN LIGHT
            0x252e => Self::Poly(&[
                Poly {
                    path: &[
                        PolyCommand::MoveTo(BlockCoord::Frac(1, 2), BlockCoord::Frac(1, 2)),
                        PolyCommand::LineTo(BlockCoord::One, BlockCoord::Frac(1, 2)),
                    ],
                    intensity: BlockAlpha::Full,
                    style: PolyStyle::OutlineHeavy,
                },
                Poly {
                    path: &[
                        PolyCommand::MoveTo(BlockCoord::Zero, BlockCoord::Frac(1, 2)),
                        PolyCommand::LineTo(BlockCoord::Frac(1, 2), BlockCoord::Frac(1, 2)),
                        PolyCommand::LineTo(BlockCoord::Frac(1, 2), BlockCoord::One),
                    ],
                    intensity: BlockAlpha::Full,
                    style: PolyStyle::Outline,
                },
            ]),
            // [┯] BOX DRAWINGS DOWN LIGHT AND HORIZONTAL HEAVY
            0x252f => Self::Poly(&[
                Poly {
                    path: &[
                        PolyCommand::MoveTo(BlockCoord::Frac(1, 2), BlockCoord::Frac(1, 2)),
                        PolyCommand::LineTo(BlockCoord::Frac(1, 2), BlockCoord::One),
                    ],
                    intensity: BlockAlpha::Full,
                    style: PolyStyle::Outline,
                },
                Poly {
                    path: &[
                        PolyCommand::MoveTo(BlockCoord::Zero, BlockCoord::Frac(1, 2)),
                        PolyCommand::LineTo(BlockCoord::One, BlockCoord::Frac(1, 2)),
                    ],
                    intensity: BlockAlpha::Full,
                    style: PolyStyle::OutlineHeavy,
                },
            ]),

            // [┰] BOX DRAWINGS DOWN HEAVY AND HORIZONTAL LIGHT
            0x2530 => Self::Poly(&[
                Poly {
                    path: &[
                        PolyCommand::MoveTo(BlockCoord::Frac(1, 2), BlockCoord::Frac(1, 2)),
                        PolyCommand::LineTo(BlockCoord::Frac(1, 2), BlockCoord::One),
                    ],
                    intensity: BlockAlpha::Full,
                    style: PolyStyle::OutlineHeavy,
                },
                Poly {
                    path: &[
                        PolyCommand::MoveTo(BlockCoord::Zero, BlockCoord::Frac(1, 2)),
                        PolyCommand::LineTo(BlockCoord::One, BlockCoord::Frac(1, 2)),
                    ],
                    intensity: BlockAlpha::Full,
                    style: PolyStyle::Outline,
                },
            ]),

            // [┱] BOX DRAWINGS RIGHT LIGHT AND LEFT DOWN HEAVY
            0x2531 => Self::Poly(&[
                Poly {
                    path: &[
                        PolyCommand::MoveTo(BlockCoord::Frac(1, 2), BlockCoord::Frac(1, 2)),
                        PolyCommand::LineTo(BlockCoord::One, BlockCoord::Frac(1, 2)),
                    ],
                    intensity: BlockAlpha::Full,
                    style: PolyStyle::Outline,
                },
                Poly {
                    path: &[
                        PolyCommand::MoveTo(BlockCoord::Zero, BlockCoord::Frac(1, 2)),
                        PolyCommand::LineTo(BlockCoord::Frac(1, 2), BlockCoord::Frac(1, 2)),
                        PolyCommand::LineTo(BlockCoord::Frac(1, 2), BlockCoord::One),
                    ],
                    intensity: BlockAlpha::Full,
                    style: PolyStyle::OutlineHeavy,
                },
            ]),
            // [┲] BOX DRAWINGS LEFT LIGHT AND RIGHT DOWN HEAVY
            0x2532 => Self::Poly(&[
                Poly {
                    path: &[
                        PolyCommand::MoveTo(BlockCoord::Frac(1, 2), BlockCoord::Frac(1, 2)),
                        PolyCommand::LineTo(BlockCoord::Zero, BlockCoord::Frac(1, 2)),
                    ],
                    intensity: BlockAlpha::Full,
                    style: PolyStyle::Outline,
                },
                Poly {
                    path: &[
                        PolyCommand::MoveTo(BlockCoord::One, BlockCoord::Frac(1, 2)),
                        PolyCommand::LineTo(BlockCoord::Frac(1, 2), BlockCoord::Frac(1, 2)),
                        PolyCommand::LineTo(BlockCoord::Frac(1, 2), BlockCoord::One),
                    ],
                    intensity: BlockAlpha::Full,
                    style: PolyStyle::OutlineHeavy,
                },
            ]),
            // [┳] BOX DRAWINGS HEAVY DOWN AND HORIZONTAL
            0x2533 => Self::Poly(&[Poly {
                path: &[
                    PolyCommand::MoveTo(BlockCoord::Zero, BlockCoord::Frac(1, 2)),
                    PolyCommand::LineTo(BlockCoord::One, BlockCoord::Frac(1, 2)),
                    PolyCommand::LineTo(BlockCoord::Frac(1, 2), BlockCoord::Frac(1, 2)),
                    PolyCommand::LineTo(BlockCoord::Frac(1, 2), BlockCoord::One),
                ],
                intensity: BlockAlpha::Full,
                style: PolyStyle::OutlineHeavy,
            }]),
            // [┴] BOX DRAWINGS LIGHT UP AND HORIZONTAL
            0x2534 => Self::Poly(&[Poly {
                path: &[
                    PolyCommand::MoveTo(BlockCoord::Zero, BlockCoord::Frac(1, 2)),
                    PolyCommand::LineTo(BlockCoord::One, BlockCoord::Frac(1, 2)),
                    PolyCommand::LineTo(BlockCoord::Frac(1, 2), BlockCoord::Frac(1, 2)),
                    PolyCommand::LineTo(BlockCoord::Frac(1, 2), BlockCoord::Zero),
                ],
                intensity: BlockAlpha::Full,
                style: PolyStyle::Outline,
            }]),
            // [┵] BOX DRAWINGS LEFT HEAVY AND RIGHT UP LIGHT
            0x2535 => Self::Poly(&[
                Poly {
                    path: &[
                        PolyCommand::MoveTo(BlockCoord::Zero, BlockCoord::Frac(1, 2)),
                        PolyCommand::LineTo(BlockCoord::Frac(1, 2), BlockCoord::Frac(1, 2)),
                    ],
                    intensity: BlockAlpha::Full,
                    style: PolyStyle::OutlineHeavy,
                },
                Poly {
                    path: &[
                        PolyCommand::MoveTo(BlockCoord::One, BlockCoord::Frac(1, 2)),
                        PolyCommand::LineTo(BlockCoord::Frac(1, 2), BlockCoord::Frac(1, 2)),
                        PolyCommand::LineTo(BlockCoord::Frac(1, 2), BlockCoord::Zero),
                    ],
                    intensity: BlockAlpha::Full,
                    style: PolyStyle::Outline,
                },
            ]),
            // [┶] BOX DRAWINGS RIGHT HEAVY AND LEFT UP LIGHT
            0x2536 => Self::Poly(&[
                Poly {
                    path: &[
                        PolyCommand::MoveTo(BlockCoord::Frac(1, 2), BlockCoord::Frac(1, 2)),
                        PolyCommand::LineTo(BlockCoord::One, BlockCoord::Frac(1, 2)),
                    ],
                    intensity: BlockAlpha::Full,
                    style: PolyStyle::OutlineHeavy,
                },
                Poly {
                    path: &[
                        PolyCommand::MoveTo(BlockCoord::Zero, BlockCoord::Frac(1, 2)),
                        PolyCommand::LineTo(BlockCoord::Frac(1, 2), BlockCoord::Frac(1, 2)),
                        PolyCommand::LineTo(BlockCoord::Frac(1, 2), BlockCoord::Zero),
                    ],
                    intensity: BlockAlpha::Full,
                    style: PolyStyle::Outline,
                },
            ]),
            // [┷] BOX DRAWINGS UP LIGHT AND HORIZONTAL HEAVY
            0x2537 => Self::Poly(&[
                Poly {
                    path: &[
                        PolyCommand::MoveTo(BlockCoord::Frac(1, 2), BlockCoord::Frac(1, 2)),
                        PolyCommand::LineTo(BlockCoord::Frac(1, 2), BlockCoord::Zero),
                    ],
                    intensity: BlockAlpha::Full,
                    style: PolyStyle::Outline,
                },
                Poly {
                    path: &[
                        PolyCommand::MoveTo(BlockCoord::Zero, BlockCoord::Frac(1, 2)),
                        PolyCommand::LineTo(BlockCoord::One, BlockCoord::Frac(1, 2)),
                    ],
                    intensity: BlockAlpha::Full,
                    style: PolyStyle::OutlineHeavy,
                },
            ]),

            // [┸] BOX DRAWINGS UP HEAVY AND HORIZONTAL LIGHT
            0x2538 => Self::Poly(&[
                Poly {
                    path: &[
                        PolyCommand::MoveTo(BlockCoord::Frac(1, 2), BlockCoord::Frac(1, 2)),
                        PolyCommand::LineTo(BlockCoord::Frac(1, 2), BlockCoord::Zero),
                    ],
                    intensity: BlockAlpha::Full,
                    style: PolyStyle::OutlineHeavy,
                },
                Poly {
                    path: &[
                        PolyCommand::MoveTo(BlockCoord::Zero, BlockCoord::Frac(1, 2)),
                        PolyCommand::LineTo(BlockCoord::One, BlockCoord::Frac(1, 2)),
                    ],
                    intensity: BlockAlpha::Full,
                    style: PolyStyle::Outline,
                },
            ]),

            // [┹] BOX DRAWINGS RIGHT LIGHT AND LEFT UP HEAVY
            0x2539 => Self::Poly(&[
                Poly {
                    path: &[
                        PolyCommand::MoveTo(BlockCoord::Frac(1, 2), BlockCoord::Frac(1, 2)),
                        PolyCommand::LineTo(BlockCoord::One, BlockCoord::Frac(1, 2)),
                    ],
                    intensity: BlockAlpha::Full,
                    style: PolyStyle::Outline,
                },
                Poly {
                    path: &[
                        PolyCommand::MoveTo(BlockCoord::Zero, BlockCoord::Frac(1, 2)),
                        PolyCommand::LineTo(BlockCoord::Frac(1, 2), BlockCoord::Frac(1, 2)),
                        PolyCommand::LineTo(BlockCoord::Frac(1, 2), BlockCoord::Zero),
                    ],
                    intensity: BlockAlpha::Full,
                    style: PolyStyle::OutlineHeavy,
                },
            ]),
            // [┺] BOX DRAWINGS LEFT LIGHT AND RIGHT UP HEAVY
            0x253a => Self::Poly(&[
                Poly {
                    path: &[
                        PolyCommand::MoveTo(BlockCoord::Frac(1, 2), BlockCoord::Frac(1, 2)),
                        PolyCommand::LineTo(BlockCoord::Zero, BlockCoord::Frac(1, 2)),
                    ],
                    intensity: BlockAlpha::Full,
                    style: PolyStyle::Outline,
                },
                Poly {
                    path: &[
                        PolyCommand::MoveTo(BlockCoord::One, BlockCoord::Frac(1, 2)),
                        PolyCommand::LineTo(BlockCoord::Frac(1, 2), BlockCoord::Frac(1, 2)),
                        PolyCommand::LineTo(BlockCoord::Frac(1, 2), BlockCoord::Zero),
                    ],
                    intensity: BlockAlpha::Full,
                    style: PolyStyle::OutlineHeavy,
                },
            ]),
            // [┻] BOX DRAWINGS HEAVY UP AND HORIZONTAL
            0x253b => Self::Poly(&[Poly {
                path: &[
                    PolyCommand::MoveTo(BlockCoord::Zero, BlockCoord::Frac(1, 2)),
                    PolyCommand::LineTo(BlockCoord::One, BlockCoord::Frac(1, 2)),
                    PolyCommand::LineTo(BlockCoord::Frac(1, 2), BlockCoord::Frac(1, 2)),
                    PolyCommand::LineTo(BlockCoord::Frac(1, 2), BlockCoord::Zero),
                ],
                intensity: BlockAlpha::Full,
                style: PolyStyle::OutlineHeavy,
            }]),
            // [┼] BOX DRAWINGS LIGHT VERTICAL AND HORIZONTAL
            0x253c => Self::Poly(&[Poly {
                path: &[
                    PolyCommand::MoveTo(BlockCoord::Zero, BlockCoord::Frac(1, 2)),
                    PolyCommand::LineTo(BlockCoord::One, BlockCoord::Frac(1, 2)),
                    PolyCommand::MoveTo(BlockCoord::Frac(1, 2), BlockCoord::Zero),
                    PolyCommand::LineTo(BlockCoord::Frac(1, 2), BlockCoord::One),
                ],
                intensity: BlockAlpha::Full,
                style: PolyStyle::Outline,
            }]),
            // [┽] BOX DRAWINGS LEFT HEAVY AND RIGHT VERTICAL LIGHT
            0x253d => Self::Poly(&[
                Poly {
                    path: &[
                        PolyCommand::MoveTo(BlockCoord::Zero, BlockCoord::Frac(1, 2)),
                        PolyCommand::LineTo(BlockCoord::Frac(1, 2), BlockCoord::Frac(1, 2)),
                    ],
                    intensity: BlockAlpha::Full,
                    style: PolyStyle::OutlineHeavy,
                },
                Poly {
                    path: &[
                        PolyCommand::MoveTo(BlockCoord::Zero, BlockCoord::Frac(1, 2)),
                        PolyCommand::LineTo(BlockCoord::Frac(1, 2), BlockCoord::Frac(1, 2)),
                        PolyCommand::LineTo(BlockCoord::Frac(1, 2), BlockCoord::Zero),
                        PolyCommand::LineTo(BlockCoord::Frac(1, 2), BlockCoord::One),
                    ],
                    intensity: BlockAlpha::Full,
                    style: PolyStyle::Outline,
                },
            ]),
            // [┾] BOX DRAWINGS RIGHT HEAVY AND LEFT VERTICAL LIGHT
            0x253e => Self::Poly(&[
                Poly {
                    path: &[
                        PolyCommand::MoveTo(BlockCoord::One, BlockCoord::Frac(1, 2)),
                        PolyCommand::LineTo(BlockCoord::Frac(1, 2), BlockCoord::Frac(1, 2)),
                    ],
                    intensity: BlockAlpha::Full,
                    style: PolyStyle::OutlineHeavy,
                },
                Poly {
                    path: &[
                        PolyCommand::MoveTo(BlockCoord::Zero, BlockCoord::Frac(1, 2)),
                        PolyCommand::LineTo(BlockCoord::Frac(1, 2), BlockCoord::Frac(1, 2)),
                        PolyCommand::LineTo(BlockCoord::Frac(1, 2), BlockCoord::Zero),
                        PolyCommand::LineTo(BlockCoord::Frac(1, 2), BlockCoord::One),
                    ],
                    intensity: BlockAlpha::Full,
                    style: PolyStyle::Outline,
                },
            ]),
            // [┿] BOX DRAWINGS VERTICAL LIGHT AND HORIZONTAL HEAVY
            0x253f => Self::Poly(&[
                Poly {
                    path: &[
                        PolyCommand::MoveTo(BlockCoord::Frac(1, 2), BlockCoord::Zero),
                        PolyCommand::LineTo(BlockCoord::Frac(1, 2), BlockCoord::One),
                    ],
                    intensity: BlockAlpha::Full,
                    style: PolyStyle::Outline,
                },
                Poly {
                    path: &[
                        PolyCommand::MoveTo(BlockCoord::Zero, BlockCoord::Frac(1, 2)),
                        PolyCommand::LineTo(BlockCoord::One, BlockCoord::Frac(1, 2)),
                    ],
                    intensity: BlockAlpha::Full,
                    style: PolyStyle::OutlineHeavy,
                },
            ]),
            // [╀] BOX DRAWINGS UP HEAVY AND DOWN HORIZONTAL LIGHT
            0x2540 => Self::Poly(&[
                Poly {
                    path: &[
                        PolyCommand::MoveTo(BlockCoord::Frac(1, 2), BlockCoord::Zero),
                        PolyCommand::LineTo(BlockCoord::Frac(1, 2), BlockCoord::Frac(1, 2)),
                    ],
                    intensity: BlockAlpha::Full,
                    style: PolyStyle::OutlineHeavy,
                },
                Poly {
                    path: &[
                        PolyCommand::MoveTo(BlockCoord::Zero, BlockCoord::Frac(1, 2)),
                        PolyCommand::LineTo(BlockCoord::One, BlockCoord::Frac(1, 2)),
                        PolyCommand::LineTo(BlockCoord::Frac(1, 2), BlockCoord::Frac(1, 2)),
                        PolyCommand::LineTo(BlockCoord::Frac(1, 2), BlockCoord::One),
                    ],
                    intensity: BlockAlpha::Full,
                    style: PolyStyle::Outline,
                },
            ]),
            // [╁] BOX DRAWINGS DOWN HEAVY AND UP HORIZONTAL LIGHT
            0x2541 => Self::Poly(&[
                Poly {
                    path: &[
                        PolyCommand::MoveTo(BlockCoord::Frac(1, 2), BlockCoord::One),
                        PolyCommand::LineTo(BlockCoord::Frac(1, 2), BlockCoord::Frac(1, 2)),
                    ],
                    intensity: BlockAlpha::Full,
                    style: PolyStyle::OutlineHeavy,
                },
                Poly {
                    path: &[
                        PolyCommand::MoveTo(BlockCoord::Zero, BlockCoord::Frac(1, 2)),
                        PolyCommand::LineTo(BlockCoord::One, BlockCoord::Frac(1, 2)),
                        PolyCommand::LineTo(BlockCoord::Frac(1, 2), BlockCoord::Frac(1, 2)),
                        PolyCommand::LineTo(BlockCoord::Frac(1, 2), BlockCoord::Zero),
                    ],
                    intensity: BlockAlpha::Full,
                    style: PolyStyle::Outline,
                },
            ]),
            // [╂] BOX DRAWINGS VERTICAL HEAVY AND HORIZONTAL LIGHT
            0x2542 => Self::Poly(&[
                Poly {
                    path: &[
                        PolyCommand::MoveTo(BlockCoord::Frac(1, 2), BlockCoord::One),
                        PolyCommand::LineTo(BlockCoord::Frac(1, 2), BlockCoord::Zero),
                    ],
                    intensity: BlockAlpha::Full,
                    style: PolyStyle::OutlineHeavy,
                },
                Poly {
                    path: &[
                        PolyCommand::MoveTo(BlockCoord::Zero, BlockCoord::Frac(1, 2)),
                        PolyCommand::LineTo(BlockCoord::One, BlockCoord::Frac(1, 2)),
                    ],
                    intensity: BlockAlpha::Full,
                    style: PolyStyle::Outline,
                },
            ]),
            // [╃] BOX DRAWINGS LEFT UP HEAVY and RIGHT DOWN LIGHT
            0x2543 => Self::Poly(&[
                Poly {
                    path: &[
                        PolyCommand::MoveTo(BlockCoord::Frac(1, 2), BlockCoord::Zero),
                        PolyCommand::LineTo(BlockCoord::Frac(1, 2), BlockCoord::Frac(1, 2)),
                        PolyCommand::LineTo(BlockCoord::Zero, BlockCoord::Frac(1, 2)),
                    ],
                    intensity: BlockAlpha::Full,
                    style: PolyStyle::OutlineHeavy,
                },
                Poly {
                    path: &[
                        PolyCommand::MoveTo(BlockCoord::One, BlockCoord::Frac(1, 2)),
                        PolyCommand::LineTo(BlockCoord::Frac(1, 2), BlockCoord::Frac(1, 2)),
                        PolyCommand::LineTo(BlockCoord::Frac(1, 2), BlockCoord::One),
                    ],
                    intensity: BlockAlpha::Full,
                    style: PolyStyle::Outline,
                },
            ]),
            // [╄] BOX DRAWINGS RIGHT UP HEAVY and LEFT DOWN LIGHT
            0x2544 => Self::Poly(&[
                Poly {
                    path: &[
                        PolyCommand::MoveTo(BlockCoord::Frac(1, 2), BlockCoord::Zero),
                        PolyCommand::LineTo(BlockCoord::Frac(1, 2), BlockCoord::Frac(1, 2)),
                        PolyCommand::LineTo(BlockCoord::One, BlockCoord::Frac(1, 2)),
                    ],
                    intensity: BlockAlpha::Full,
                    style: PolyStyle::OutlineHeavy,
                },
                Poly {
                    path: &[
                        PolyCommand::MoveTo(BlockCoord::Zero, BlockCoord::Frac(1, 2)),
                        PolyCommand::LineTo(BlockCoord::Frac(1, 2), BlockCoord::Frac(1, 2)),
                        PolyCommand::LineTo(BlockCoord::Frac(1, 2), BlockCoord::One),
                    ],
                    intensity: BlockAlpha::Full,
                    style: PolyStyle::Outline,
                },
            ]),
            // [╅] BOX DRAWINGS LEFT DOWN HEAVY and RIGHT UP LIGHT
            0x2545 => Self::Poly(&[
                Poly {
                    path: &[
                        PolyCommand::MoveTo(BlockCoord::Frac(1, 2), BlockCoord::One),
                        PolyCommand::LineTo(BlockCoord::Frac(1, 2), BlockCoord::Frac(1, 2)),
                        PolyCommand::LineTo(BlockCoord::Zero, BlockCoord::Frac(1, 2)),
                    ],
                    intensity: BlockAlpha::Full,
                    style: PolyStyle::OutlineHeavy,
                },
                Poly {
                    path: &[
                        PolyCommand::MoveTo(BlockCoord::One, BlockCoord::Frac(1, 2)),
                        PolyCommand::LineTo(BlockCoord::Frac(1, 2), BlockCoord::Frac(1, 2)),
                        PolyCommand::LineTo(BlockCoord::Frac(1, 2), BlockCoord::Zero),
                    ],
                    intensity: BlockAlpha::Full,
                    style: PolyStyle::Outline,
                },
            ]),
            // [╆] BOX DRAWINGS RIGHT DOWN HEAVY and LEFT UP LIGHT
            0x2546 => Self::Poly(&[
                Poly {
                    path: &[
                        PolyCommand::MoveTo(BlockCoord::Frac(1, 2), BlockCoord::One),
                        PolyCommand::LineTo(BlockCoord::Frac(1, 2), BlockCoord::Frac(1, 2)),
                        PolyCommand::LineTo(BlockCoord::One, BlockCoord::Frac(1, 2)),
                    ],
                    intensity: BlockAlpha::Full,
                    style: PolyStyle::OutlineHeavy,
                },
                Poly {
                    path: &[
                        PolyCommand::MoveTo(BlockCoord::Zero, BlockCoord::Frac(1, 2)),
                        PolyCommand::LineTo(BlockCoord::Frac(1, 2), BlockCoord::Frac(1, 2)),
                        PolyCommand::LineTo(BlockCoord::Frac(1, 2), BlockCoord::Zero),
                    ],
                    intensity: BlockAlpha::Full,
                    style: PolyStyle::Outline,
                },
            ]),
            // [╇] BOX DRAWINGS DOWN LIGHT AND UP HORIZONTAL HEAVY
            0x2547 => Self::Poly(&[
                Poly {
                    path: &[
                        PolyCommand::MoveTo(BlockCoord::Frac(1, 2), BlockCoord::One),
                        PolyCommand::LineTo(BlockCoord::Frac(1, 2), BlockCoord::Frac(1, 2)),
                    ],
                    intensity: BlockAlpha::Full,
                    style: PolyStyle::Outline,
                },
                Poly {
                    path: &[
                        PolyCommand::MoveTo(BlockCoord::Zero, BlockCoord::Frac(1, 2)),
                        PolyCommand::LineTo(BlockCoord::One, BlockCoord::Frac(1, 2)),
                        PolyCommand::LineTo(BlockCoord::Frac(1, 2), BlockCoord::Frac(1, 2)),
                        PolyCommand::LineTo(BlockCoord::Frac(1, 2), BlockCoord::Zero),
                    ],
                    intensity: BlockAlpha::Full,
                    style: PolyStyle::OutlineHeavy,
                },
            ]),
            // [╈] BOX DRAWINGS UP LIGHT AND DOWN HORIZONTAL HEAVY
            0x2548 => Self::Poly(&[
                Poly {
                    path: &[
                        PolyCommand::MoveTo(BlockCoord::Frac(1, 2), BlockCoord::Zero),
                        PolyCommand::LineTo(BlockCoord::Frac(1, 2), BlockCoord::Frac(1, 2)),
                    ],
                    intensity: BlockAlpha::Full,
                    style: PolyStyle::Outline,
                },
                Poly {
                    path: &[
                        PolyCommand::MoveTo(BlockCoord::Zero, BlockCoord::Frac(1, 2)),
                        PolyCommand::LineTo(BlockCoord::One, BlockCoord::Frac(1, 2)),
                        PolyCommand::LineTo(BlockCoord::Frac(1, 2), BlockCoord::Frac(1, 2)),
                        PolyCommand::LineTo(BlockCoord::Frac(1, 2), BlockCoord::One),
                    ],
                    intensity: BlockAlpha::Full,
                    style: PolyStyle::OutlineHeavy,
                },
            ]),
            // [╉] BOX DRAWINGS RIGHT LIGHT AND LEFT VERTICAL HEAVY
            0x2549 => Self::Poly(&[
                Poly {
                    path: &[
                        PolyCommand::MoveTo(BlockCoord::Frac(1, 2), BlockCoord::Frac(1, 2)),
                        PolyCommand::LineTo(BlockCoord::One, BlockCoord::Frac(1, 2)),
                    ],
                    intensity: BlockAlpha::Full,
                    style: PolyStyle::Outline,
                },
                Poly {
                    path: &[
                        PolyCommand::MoveTo(BlockCoord::Zero, BlockCoord::Frac(1, 2)),
                        PolyCommand::LineTo(BlockCoord::Frac(1, 2), BlockCoord::Frac(1, 2)),
                        PolyCommand::LineTo(BlockCoord::Frac(1, 2), BlockCoord::Zero),
                        PolyCommand::LineTo(BlockCoord::Frac(1, 2), BlockCoord::One),
                    ],
                    intensity: BlockAlpha::Full,
                    style: PolyStyle::OutlineHeavy,
                },
            ]),
            // [╊] BOX DRAWINGS LEFT LIGHT AND RIGHT VERTICAL HEAVY
            0x254a => Self::Poly(&[
                Poly {
                    path: &[
                        PolyCommand::MoveTo(BlockCoord::Frac(1, 2), BlockCoord::Frac(1, 2)),
                        PolyCommand::LineTo(BlockCoord::Zero, BlockCoord::Frac(1, 2)),
                    ],
                    intensity: BlockAlpha::Full,
                    style: PolyStyle::Outline,
                },
                Poly {
                    path: &[
                        PolyCommand::MoveTo(BlockCoord::One, BlockCoord::Frac(1, 2)),
                        PolyCommand::LineTo(BlockCoord::Frac(1, 2), BlockCoord::Frac(1, 2)),
                        PolyCommand::LineTo(BlockCoord::Frac(1, 2), BlockCoord::Zero),
                        PolyCommand::LineTo(BlockCoord::Frac(1, 2), BlockCoord::One),
                    ],
                    intensity: BlockAlpha::Full,
                    style: PolyStyle::OutlineHeavy,
                },
            ]),
            // [╋] BOX DRAWINGS HEAVY VERTICAL AND HORIZONTAL
            0x254b => Self::Poly(&[Poly {
                path: &[
                    PolyCommand::MoveTo(BlockCoord::Zero, BlockCoord::Frac(1, 2)),
                    PolyCommand::LineTo(BlockCoord::One, BlockCoord::Frac(1, 2)),
                    PolyCommand::MoveTo(BlockCoord::Frac(1, 2), BlockCoord::Zero),
                    PolyCommand::LineTo(BlockCoord::Frac(1, 2), BlockCoord::One),
                ],
                intensity: BlockAlpha::Full,
                style: PolyStyle::OutlineHeavy,
            }]),

            // [╌] BOX DRAWINGS LIGHT DOUBLE DASH HORIZONTAL
            // A dash segment is wider than the gap segment.
            // We use a 2:1 ratio, which gives 6 total segments
            // with a pattern of `-- -- `
            0x254c => Self::Poly(&[
                Poly {
                    path: &[
                        PolyCommand::MoveTo(BlockCoord::Zero, BlockCoord::Frac(1, 2)),
                        PolyCommand::LineTo(BlockCoord::Frac(2, 6), BlockCoord::Frac(1, 2)),
                    ],
                    intensity: BlockAlpha::Full,
                    style: PolyStyle::Outline,
                },
                Poly {
                    path: &[
                        PolyCommand::MoveTo(BlockCoord::Frac(3, 6), BlockCoord::Frac(1, 2)),
                        PolyCommand::LineTo(BlockCoord::Frac(5, 6), BlockCoord::Frac(1, 2)),
                    ],
                    intensity: BlockAlpha::Full,
                    style: PolyStyle::Outline,
                },
            ]),
            // [╍] BOX DRAWINGS HEAVY DOUBLE DASH HORIZONTAL
            0x254d => Self::Poly(&[
                Poly {
                    path: &[
                        PolyCommand::MoveTo(BlockCoord::Zero, BlockCoord::Frac(1, 2)),
                        PolyCommand::LineTo(BlockCoord::Frac(2, 6), BlockCoord::Frac(1, 2)),
                    ],
                    intensity: BlockAlpha::Full,
                    style: PolyStyle::OutlineHeavy,
                },
                Poly {
                    path: &[
                        PolyCommand::MoveTo(BlockCoord::Frac(3, 6), BlockCoord::Frac(1, 2)),
                        PolyCommand::LineTo(BlockCoord::Frac(5, 6), BlockCoord::Frac(1, 2)),
                    ],
                    intensity: BlockAlpha::Full,
                    style: PolyStyle::OutlineHeavy,
                },
            ]),
            // [╎] BOX DRAWINGS LIGHT DOUBLE DASH VERTICAL
            0x254e => Self::Poly(&[
                Poly {
                    path: &[
                        PolyCommand::MoveTo(BlockCoord::Frac(1, 2), BlockCoord::Zero),
                        PolyCommand::LineTo(BlockCoord::Frac(1, 2), BlockCoord::Frac(2, 6)),
                    ],
                    intensity: BlockAlpha::Full,
                    style: PolyStyle::Outline,
                },
                Poly {
                    path: &[
                        PolyCommand::MoveTo(BlockCoord::Frac(1, 2), BlockCoord::Frac(3, 6)),
                        PolyCommand::LineTo(BlockCoord::Frac(1, 2), BlockCoord::Frac(5, 6)),
                    ],
                    intensity: BlockAlpha::Full,
                    style: PolyStyle::Outline,
                },
            ]),
            // [╏] BOX DRAWINGS HEAVY DOUBLE DASH VERTICAL
            0x254f => Self::Poly(&[
                Poly {
                    path: &[
                        PolyCommand::MoveTo(BlockCoord::Frac(1, 2), BlockCoord::Zero),
                        PolyCommand::LineTo(BlockCoord::Frac(1, 2), BlockCoord::Frac(2, 6)),
                    ],
                    intensity: BlockAlpha::Full,
                    style: PolyStyle::OutlineHeavy,
                },
                Poly {
                    path: &[
                        PolyCommand::MoveTo(BlockCoord::Frac(1, 2), BlockCoord::Frac(3, 6)),
                        PolyCommand::LineTo(BlockCoord::Frac(1, 2), BlockCoord::Frac(5, 6)),
                    ],
                    intensity: BlockAlpha::Full,
                    style: PolyStyle::OutlineHeavy,
                },
            ]),

            // [═] BOX DRAWINGS DOUBLE HORIZONTAL
            0x2550 => Self::Poly(&[
                Poly {
                    path: &[
                        PolyCommand::MoveTo(
                            BlockCoord::Zero,
                            BlockCoord::FracWithOffset(1, 2, LineScale::Mul(-1)),
                        ),
                        PolyCommand::LineTo(
                            BlockCoord::One,
                            BlockCoord::FracWithOffset(1, 2, LineScale::Mul(-1)),
                        ),
                    ],
                    intensity: BlockAlpha::Full,
                    style: PolyStyle::Outline,
                },
                Poly {
                    path: &[
                        PolyCommand::MoveTo(
                            BlockCoord::Zero,
                            BlockCoord::FracWithOffset(1, 2, LineScale::Mul(1)),
                        ),
                        PolyCommand::LineTo(
                            BlockCoord::One,
                            BlockCoord::FracWithOffset(1, 2, LineScale::Mul(1)),
                        ),
                    ],
                    intensity: BlockAlpha::Full,
                    style: PolyStyle::Outline,
                },
            ]),
            // [║] BOX DRAWINGS DOUBLE VERTICAL
            0x2551 => Self::Poly(&[
                Poly {
                    path: &[
                        PolyCommand::MoveTo(
                            BlockCoord::FracWithOffset(1, 2, LineScale::Mul(-1)),
                            BlockCoord::Zero,
                        ),
                        PolyCommand::LineTo(
                            BlockCoord::FracWithOffset(1, 2, LineScale::Mul(-1)),
                            BlockCoord::One,
                        ),
                    ],
                    intensity: BlockAlpha::Full,
                    style: PolyStyle::Outline,
                },
                Poly {
                    path: &[
                        PolyCommand::MoveTo(
                            BlockCoord::FracWithOffset(1, 2, LineScale::Mul(1)),
                            BlockCoord::Zero,
                        ),
                        PolyCommand::LineTo(
                            BlockCoord::FracWithOffset(1, 2, LineScale::Mul(1)),
                            BlockCoord::One,
                        ),
                    ],
                    intensity: BlockAlpha::Full,
                    style: PolyStyle::Outline,
                },
            ]),
            // [╒] BOX DRAWINGS DOWN SINGLE AND RIGHT DOUBLE
            0x2552 => Self::Poly(&[
                Poly {
                    path: &[
                        PolyCommand::MoveTo(BlockCoord::Frac(1, 2), BlockCoord::One),
                        PolyCommand::LineTo(
                            BlockCoord::Frac(1, 2),
                            BlockCoord::FracWithOffset(1, 2, LineScale::Mul(-1)),
                        ),
                        PolyCommand::LineTo(
                            BlockCoord::One,
                            BlockCoord::FracWithOffset(1, 2, LineScale::Mul(-1)),
                        ),
                    ],
                    intensity: BlockAlpha::Full,
                    style: PolyStyle::Outline,
                },
                Poly {
                    path: &[
                        PolyCommand::MoveTo(
                            BlockCoord::Frac(1, 2),
                            BlockCoord::FracWithOffset(1, 2, LineScale::Mul(1)),
                        ),
                        PolyCommand::LineTo(
                            BlockCoord::One,
                            BlockCoord::FracWithOffset(1, 2, LineScale::Mul(1)),
                        ),
                    ],
                    intensity: BlockAlpha::Full,
                    style: PolyStyle::Outline,
                },
            ]),
            // [╓] BOX DRAWINGS DOWN DOUBLE AND RIGHT SINGLE
            0x2553 => Self::Poly(&[
                Poly {
                    path: &[
                        PolyCommand::MoveTo(
                            BlockCoord::FracWithOffset(1, 2, LineScale::Mul(-1)),
                            BlockCoord::One,
                        ),
                        PolyCommand::LineTo(
                            BlockCoord::FracWithOffset(1, 2, LineScale::Mul(-1)),
                            BlockCoord::Frac(1, 2),
                        ),
                        PolyCommand::LineTo(BlockCoord::One, BlockCoord::Frac(1, 2)),
                    ],
                    intensity: BlockAlpha::Full,
                    style: PolyStyle::Outline,
                },
                Poly {
                    path: &[
                        PolyCommand::MoveTo(
                            BlockCoord::FracWithOffset(1, 2, LineScale::Mul(1)),
                            BlockCoord::Frac(1, 2),
                        ),
                        PolyCommand::LineTo(
                            BlockCoord::FracWithOffset(1, 2, LineScale::Mul(1)),
                            BlockCoord::One,
                        ),
                    ],
                    intensity: BlockAlpha::Full,
                    style: PolyStyle::Outline,
                },
            ]),

            // [╔] BOX DRAWINGS DOUBLE DOWN AND RIGHT
            0x2554 => Self::Poly(&[
                Poly {
                    path: &[
                        PolyCommand::MoveTo(
                            BlockCoord::FracWithOffset(1, 2, LineScale::Mul(-1)),
                            BlockCoord::One,
                        ),
                        PolyCommand::LineTo(
                            BlockCoord::FracWithOffset(1, 2, LineScale::Mul(-1)),
                            BlockCoord::FracWithOffset(1, 2, LineScale::Mul(-1)),
                        ),
                        PolyCommand::LineTo(
                            BlockCoord::One,
                            BlockCoord::FracWithOffset(1, 2, LineScale::Mul(-1)),
                        ),
                    ],
                    intensity: BlockAlpha::Full,
                    style: PolyStyle::Outline,
                },
                Poly {
                    path: &[
                        PolyCommand::MoveTo(
                            BlockCoord::FracWithOffset(1, 2, LineScale::Mul(1)),
                            BlockCoord::One,
                        ),
                        PolyCommand::LineTo(
                            BlockCoord::FracWithOffset(1, 2, LineScale::Mul(1)),
                            BlockCoord::FracWithOffset(1, 2, LineScale::Mul(1)),
                        ),
                        PolyCommand::LineTo(
                            BlockCoord::One,
                            BlockCoord::FracWithOffset(1, 2, LineScale::Mul(1)),
                        ),
                    ],
                    intensity: BlockAlpha::Full,
                    style: PolyStyle::Outline,
                },
            ]),
            // [╕] BOX DRAWINGS DOWN SINGLE AND LEFT DOUBLE
            0x2555 => Self::Poly(&[
                Poly {
                    path: &[
                        PolyCommand::MoveTo(BlockCoord::Frac(1, 2), BlockCoord::One),
                        PolyCommand::LineTo(
                            BlockCoord::Frac(1, 2),
                            BlockCoord::FracWithOffset(1, 2, LineScale::Mul(-1)),
                        ),
                        PolyCommand::LineTo(
                            BlockCoord::Zero,
                            BlockCoord::FracWithOffset(1, 2, LineScale::Mul(-1)),
                        ),
                    ],
                    intensity: BlockAlpha::Full,
                    style: PolyStyle::Outline,
                },
                Poly {
                    path: &[
                        PolyCommand::MoveTo(
                            BlockCoord::Frac(1, 2),
                            BlockCoord::FracWithOffset(1, 2, LineScale::Mul(1)),
                        ),
                        PolyCommand::LineTo(
                            BlockCoord::Zero,
                            BlockCoord::FracWithOffset(1, 2, LineScale::Mul(1)),
                        ),
                    ],
                    intensity: BlockAlpha::Full,
                    style: PolyStyle::Outline,
                },
            ]),
            // [╖] BOX DRAWINGS DOWN DOUBLE AND LEFT SINGLE
            0x2556 => Self::Poly(&[
                Poly {
                    path: &[
                        PolyCommand::MoveTo(
                            BlockCoord::FracWithOffset(1, 2, LineScale::Mul(1)),
                            BlockCoord::One,
                        ),
                        PolyCommand::LineTo(
                            BlockCoord::FracWithOffset(1, 2, LineScale::Mul(1)),
                            BlockCoord::Frac(1, 2),
                        ),
                        PolyCommand::LineTo(BlockCoord::Zero, BlockCoord::Frac(1, 2)),
                    ],
                    intensity: BlockAlpha::Full,
                    style: PolyStyle::Outline,
                },
                Poly {
                    path: &[
                        PolyCommand::MoveTo(
                            BlockCoord::FracWithOffset(1, 2, LineScale::Mul(-1)),
                            BlockCoord::Frac(1, 2),
                        ),
                        PolyCommand::LineTo(
                            BlockCoord::FracWithOffset(1, 2, LineScale::Mul(-1)),
                            BlockCoord::One,
                        ),
                    ],
                    intensity: BlockAlpha::Full,
                    style: PolyStyle::Outline,
                },
            ]),
            // [╗] BOX DRAWINGS DOUBLE DOWN AND LEFT
            0x2557 => Self::Poly(&[
                Poly {
                    path: &[
                        PolyCommand::MoveTo(
                            BlockCoord::FracWithOffset(1, 2, LineScale::Mul(1)),
                            BlockCoord::One,
                        ),
                        PolyCommand::LineTo(
                            BlockCoord::FracWithOffset(1, 2, LineScale::Mul(1)),
                            BlockCoord::FracWithOffset(1, 2, LineScale::Mul(-1)),
                        ),
                        PolyCommand::LineTo(
                            BlockCoord::Zero,
                            BlockCoord::FracWithOffset(1, 2, LineScale::Mul(-1)),
                        ),
                    ],
                    intensity: BlockAlpha::Full,
                    style: PolyStyle::Outline,
                },
                Poly {
                    path: &[
                        PolyCommand::MoveTo(
                            BlockCoord::FracWithOffset(1, 2, LineScale::Mul(-1)),
                            BlockCoord::One,
                        ),
                        PolyCommand::LineTo(
                            BlockCoord::FracWithOffset(1, 2, LineScale::Mul(-1)),
                            BlockCoord::FracWithOffset(1, 2, LineScale::Mul(1)),
                        ),
                        PolyCommand::LineTo(
                            BlockCoord::Zero,
                            BlockCoord::FracWithOffset(1, 2, LineScale::Mul(1)),
                        ),
                    ],
                    intensity: BlockAlpha::Full,
                    style: PolyStyle::Outline,
                },
            ]),
            // [╘] BOX DRAWINGS UP SINGLE AND RIGHT DOUBLE
            0x2558 => Self::Poly(&[
                Poly {
                    path: &[
                        PolyCommand::MoveTo(BlockCoord::Frac(1, 2), BlockCoord::Zero),
                        PolyCommand::LineTo(
                            BlockCoord::Frac(1, 2),
                            BlockCoord::FracWithOffset(1, 2, LineScale::Mul(1)),
                        ),
                        PolyCommand::LineTo(
                            BlockCoord::One,
                            BlockCoord::FracWithOffset(1, 2, LineScale::Mul(1)),
                        ),
                    ],
                    intensity: BlockAlpha::Full,
                    style: PolyStyle::Outline,
                },
                Poly {
                    path: &[
                        PolyCommand::MoveTo(
                            BlockCoord::Frac(1, 2),
                            BlockCoord::FracWithOffset(1, 2, LineScale::Mul(-1)),
                        ),
                        PolyCommand::LineTo(
                            BlockCoord::One,
                            BlockCoord::FracWithOffset(1, 2, LineScale::Mul(-1)),
                        ),
                    ],
                    intensity: BlockAlpha::Full,
                    style: PolyStyle::Outline,
                },
            ]),
            // [╙] BOX DRAWINGS UP DOUBLE AND RIGHT SINGLE
            0x2559 => Self::Poly(&[
                Poly {
                    path: &[
                        PolyCommand::MoveTo(
                            BlockCoord::FracWithOffset(1, 2, LineScale::Mul(-1)),
                            BlockCoord::Zero,
                        ),
                        PolyCommand::LineTo(
                            BlockCoord::FracWithOffset(1, 2, LineScale::Mul(-1)),
                            BlockCoord::Frac(1, 2),
                        ),
                        PolyCommand::LineTo(BlockCoord::One, BlockCoord::Frac(1, 2)),
                    ],
                    intensity: BlockAlpha::Full,
                    style: PolyStyle::Outline,
                },
                Poly {
                    path: &[
                        PolyCommand::MoveTo(
                            BlockCoord::FracWithOffset(1, 2, LineScale::Mul(1)),
                            BlockCoord::Frac(1, 2),
                        ),
                        PolyCommand::LineTo(
                            BlockCoord::FracWithOffset(1, 2, LineScale::Mul(1)),
                            BlockCoord::Zero,
                        ),
                    ],
                    intensity: BlockAlpha::Full,
                    style: PolyStyle::Outline,
                },
            ]),
            // [╚] BOX DRAWINGS DOUBLE UP AND RIGHT
            0x255a => Self::Poly(&[
                Poly {
                    path: &[
                        PolyCommand::MoveTo(
                            BlockCoord::FracWithOffset(1, 2, LineScale::Mul(-1)),
                            BlockCoord::Zero,
                        ),
                        PolyCommand::LineTo(
                            BlockCoord::FracWithOffset(1, 2, LineScale::Mul(-1)),
                            BlockCoord::FracWithOffset(1, 2, LineScale::Mul(1)),
                        ),
                        PolyCommand::LineTo(
                            BlockCoord::One,
                            BlockCoord::FracWithOffset(1, 2, LineScale::Mul(1)),
                        ),
                    ],
                    intensity: BlockAlpha::Full,
                    style: PolyStyle::Outline,
                },
                Poly {
                    path: &[
                        PolyCommand::MoveTo(
                            BlockCoord::FracWithOffset(1, 2, LineScale::Mul(1)),
                            BlockCoord::Zero,
                        ),
                        PolyCommand::LineTo(
                            BlockCoord::FracWithOffset(1, 2, LineScale::Mul(1)),
                            BlockCoord::FracWithOffset(1, 2, LineScale::Mul(-1)),
                        ),
                        PolyCommand::LineTo(
                            BlockCoord::One,
                            BlockCoord::FracWithOffset(1, 2, LineScale::Mul(-1)),
                        ),
                    ],
                    intensity: BlockAlpha::Full,
                    style: PolyStyle::Outline,
                },
            ]),
            // [╛] BOX DRAWINGS UP SINGLE AND LEFT DOUBLE
            0x255b => Self::Poly(&[
                Poly {
                    path: &[
                        PolyCommand::MoveTo(BlockCoord::Frac(1, 2), BlockCoord::Zero),
                        PolyCommand::LineTo(
                            BlockCoord::Frac(1, 2),
                            BlockCoord::FracWithOffset(1, 2, LineScale::Mul(1)),
                        ),
                        PolyCommand::LineTo(
                            BlockCoord::Zero,
                            BlockCoord::FracWithOffset(1, 2, LineScale::Mul(1)),
                        ),
                    ],
                    intensity: BlockAlpha::Full,
                    style: PolyStyle::Outline,
                },
                Poly {
                    path: &[
                        PolyCommand::MoveTo(
                            BlockCoord::Frac(1, 2),
                            BlockCoord::FracWithOffset(1, 2, LineScale::Mul(-1)),
                        ),
                        PolyCommand::LineTo(
                            BlockCoord::Zero,
                            BlockCoord::FracWithOffset(1, 2, LineScale::Mul(-1)),
                        ),
                    ],
                    intensity: BlockAlpha::Full,
                    style: PolyStyle::Outline,
                },
            ]),
            // [╜] BOX DRAWINGS UP DOUBLE AND LEFT SINGLE
            0x255c => Self::Poly(&[
                Poly {
                    path: &[
                        PolyCommand::MoveTo(
                            BlockCoord::FracWithOffset(1, 2, LineScale::Mul(1)),
                            BlockCoord::Zero,
                        ),
                        PolyCommand::LineTo(
                            BlockCoord::FracWithOffset(1, 2, LineScale::Mul(1)),
                            BlockCoord::Frac(1, 2),
                        ),
                        PolyCommand::LineTo(BlockCoord::Zero, BlockCoord::Frac(1, 2)),
                    ],
                    intensity: BlockAlpha::Full,
                    style: PolyStyle::Outline,
                },
                Poly {
                    path: &[
                        PolyCommand::MoveTo(
                            BlockCoord::FracWithOffset(1, 2, LineScale::Mul(-1)),
                            BlockCoord::Frac(1, 2),
                        ),
                        PolyCommand::LineTo(
                            BlockCoord::FracWithOffset(1, 2, LineScale::Mul(-1)),
                            BlockCoord::Zero,
                        ),
                    ],
                    intensity: BlockAlpha::Full,
                    style: PolyStyle::Outline,
                },
            ]),
            // [╝] BOX DRAWINGS DOUBLE UP AND LEFT
            0x255d => Self::Poly(&[
                Poly {
                    path: &[
                        PolyCommand::MoveTo(
                            BlockCoord::FracWithOffset(1, 2, LineScale::Mul(-1)),
                            BlockCoord::Zero,
                        ),
                        PolyCommand::LineTo(
                            BlockCoord::FracWithOffset(1, 2, LineScale::Mul(-1)),
                            BlockCoord::FracWithOffset(1, 2, LineScale::Mul(-1)),
                        ),
                        PolyCommand::LineTo(
                            BlockCoord::Zero,
                            BlockCoord::FracWithOffset(1, 2, LineScale::Mul(-1)),
                        ),
                    ],
                    intensity: BlockAlpha::Full,
                    style: PolyStyle::Outline,
                },
                Poly {
                    path: &[
                        PolyCommand::MoveTo(
                            BlockCoord::FracWithOffset(1, 2, LineScale::Mul(1)),
                            BlockCoord::Zero,
                        ),
                        PolyCommand::LineTo(
                            BlockCoord::FracWithOffset(1, 2, LineScale::Mul(1)),
                            BlockCoord::FracWithOffset(1, 2, LineScale::Mul(1)),
                        ),
                        PolyCommand::LineTo(
                            BlockCoord::Zero,
                            BlockCoord::FracWithOffset(1, 2, LineScale::Mul(1)),
                        ),
                    ],
                    intensity: BlockAlpha::Full,
                    style: PolyStyle::Outline,
                },
            ]),

            // [╞] BOX DRAWINGS VERTICAL SINGLE AND RIGHT DOUBLE
            0x255e => Self::Poly(&[
                Poly {
                    path: &[
                        PolyCommand::MoveTo(BlockCoord::Frac(1, 2), BlockCoord::Zero),
                        PolyCommand::LineTo(
                            BlockCoord::Frac(1, 2),
                            BlockCoord::FracWithOffset(1, 2, LineScale::Mul(1)),
                        ),
                        PolyCommand::LineTo(
                            BlockCoord::One,
                            BlockCoord::FracWithOffset(1, 2, LineScale::Mul(1)),
                        ),
                        PolyCommand::LineTo(
                            BlockCoord::Frac(1, 2),
                            BlockCoord::FracWithOffset(1, 2, LineScale::Mul(1)),
                        ),
                        PolyCommand::LineTo(BlockCoord::Frac(1, 2), BlockCoord::One),
                    ],
                    intensity: BlockAlpha::Full,
                    style: PolyStyle::Outline,
                },
                Poly {
                    path: &[
                        PolyCommand::MoveTo(
                            BlockCoord::Frac(1, 2),
                            BlockCoord::FracWithOffset(1, 2, LineScale::Mul(-1)),
                        ),
                        PolyCommand::LineTo(
                            BlockCoord::One,
                            BlockCoord::FracWithOffset(1, 2, LineScale::Mul(-1)),
                        ),
                    ],
                    intensity: BlockAlpha::Full,
                    style: PolyStyle::Outline,
                },
            ]),
            // [╟] BOX DRAWINGS VERTICAL DOUBLE AND RIGHT SINGLE
            0x255f => Self::Poly(&[
                Poly {
                    path: &[
                        PolyCommand::MoveTo(
                            BlockCoord::FracWithOffset(1, 2, LineScale::Mul(-1)),
                            BlockCoord::Zero,
                        ),
                        PolyCommand::LineTo(
                            BlockCoord::FracWithOffset(1, 2, LineScale::Mul(-1)),
                            BlockCoord::One,
                        ),
                    ],
                    intensity: BlockAlpha::Full,
                    style: PolyStyle::Outline,
                },
                Poly {
                    path: &[
                        PolyCommand::MoveTo(
                            BlockCoord::FracWithOffset(1, 2, LineScale::Mul(1)),
                            BlockCoord::Zero,
                        ),
                        PolyCommand::LineTo(
                            BlockCoord::FracWithOffset(1, 2, LineScale::Mul(1)),
                            BlockCoord::Frac(1, 2),
                        ),
                        PolyCommand::LineTo(BlockCoord::One, BlockCoord::Frac(1, 2)),
                        PolyCommand::LineTo(
                            BlockCoord::FracWithOffset(1, 2, LineScale::Mul(1)),
                            BlockCoord::Frac(1, 2),
                        ),
                        PolyCommand::LineTo(
                            BlockCoord::FracWithOffset(1, 2, LineScale::Mul(1)),
                            BlockCoord::One,
                        ),
                    ],
                    intensity: BlockAlpha::Full,
                    style: PolyStyle::Outline,
                },
            ]),

            // [╠] BOX DRAWINGS DOUBLE VERTICAL AND RIGHT
            0x2560 => Self::Poly(&[
                Poly {
                    path: &[
                        PolyCommand::MoveTo(
                            BlockCoord::FracWithOffset(1, 2, LineScale::Mul(-1)),
                            BlockCoord::Zero,
                        ),
                        PolyCommand::LineTo(
                            BlockCoord::FracWithOffset(1, 2, LineScale::Mul(-1)),
                            BlockCoord::One,
                        ),
                    ],
                    intensity: BlockAlpha::Full,
                    style: PolyStyle::Outline,
                },
                Poly {
                    path: &[
                        PolyCommand::MoveTo(
                            BlockCoord::FracWithOffset(1, 2, LineScale::Mul(1)),
                            BlockCoord::Zero,
                        ),
                        PolyCommand::LineTo(
                            BlockCoord::FracWithOffset(1, 2, LineScale::Mul(1)),
                            BlockCoord::FracWithOffset(1, 2, LineScale::Mul(-1)),
                        ),
                        PolyCommand::LineTo(
                            BlockCoord::One,
                            BlockCoord::FracWithOffset(1, 2, LineScale::Mul(-1)),
                        ),
                    ],
                    intensity: BlockAlpha::Full,
                    style: PolyStyle::Outline,
                },
                Poly {
                    path: &[
                        PolyCommand::MoveTo(
                            BlockCoord::FracWithOffset(1, 2, LineScale::Mul(1)),
                            BlockCoord::One,
                        ),
                        PolyCommand::LineTo(
                            BlockCoord::FracWithOffset(1, 2, LineScale::Mul(1)),
                            BlockCoord::FracWithOffset(1, 2, LineScale::Mul(1)),
                        ),
                        PolyCommand::LineTo(
                            BlockCoord::One,
                            BlockCoord::FracWithOffset(1, 2, LineScale::Mul(1)),
                        ),
                    ],
                    intensity: BlockAlpha::Full,
                    style: PolyStyle::Outline,
                },
            ]),
            // [╡] BOX DRAWINGS VERTICAL SINGLE AND LEFT DOUBLE
            0x2561 => Self::Poly(&[
                Poly {
                    path: &[
                        PolyCommand::MoveTo(BlockCoord::Frac(1, 2), BlockCoord::Zero),
                        PolyCommand::LineTo(
                            BlockCoord::Frac(1, 2),
                            BlockCoord::FracWithOffset(1, 2, LineScale::Mul(1)),
                        ),
                        PolyCommand::LineTo(
                            BlockCoord::Zero,
                            BlockCoord::FracWithOffset(1, 2, LineScale::Mul(1)),
                        ),
                        PolyCommand::LineTo(
                            BlockCoord::Frac(1, 2),
                            BlockCoord::FracWithOffset(1, 2, LineScale::Mul(1)),
                        ),
                        PolyCommand::LineTo(BlockCoord::Frac(1, 2), BlockCoord::One),
                    ],
                    intensity: BlockAlpha::Full,
                    style: PolyStyle::Outline,
                },
                Poly {
                    path: &[
                        PolyCommand::MoveTo(
                            BlockCoord::Frac(1, 2),
                            BlockCoord::FracWithOffset(1, 2, LineScale::Mul(-1)),
                        ),
                        PolyCommand::LineTo(
                            BlockCoord::Zero,
                            BlockCoord::FracWithOffset(1, 2, LineScale::Mul(-1)),
                        ),
                    ],
                    intensity: BlockAlpha::Full,
                    style: PolyStyle::Outline,
                },
            ]),
            // [╢] BOX DRAWINGS VERTICAL DOUBLE AND LEFT SINGLE
            0x2562 => Self::Poly(&[
                Poly {
                    path: &[
                        PolyCommand::MoveTo(
                            BlockCoord::FracWithOffset(1, 2, LineScale::Mul(1)),
                            BlockCoord::Zero,
                        ),
                        PolyCommand::LineTo(
                            BlockCoord::FracWithOffset(1, 2, LineScale::Mul(1)),
                            BlockCoord::One,
                        ),
                    ],
                    intensity: BlockAlpha::Full,
                    style: PolyStyle::Outline,
                },
                Poly {
                    path: &[
                        PolyCommand::MoveTo(
                            BlockCoord::FracWithOffset(1, 2, LineScale::Mul(-1)),
                            BlockCoord::Zero,
                        ),
                        PolyCommand::LineTo(
                            BlockCoord::FracWithOffset(1, 2, LineScale::Mul(-1)),
                            BlockCoord::Frac(1, 2),
                        ),
                        PolyCommand::LineTo(BlockCoord::Zero, BlockCoord::Frac(1, 2)),
                        PolyCommand::LineTo(
                            BlockCoord::FracWithOffset(1, 2, LineScale::Mul(-1)),
                            BlockCoord::Frac(1, 2),
                        ),
                        PolyCommand::LineTo(
                            BlockCoord::FracWithOffset(1, 2, LineScale::Mul(-1)),
                            BlockCoord::One,
                        ),
                    ],
                    intensity: BlockAlpha::Full,
                    style: PolyStyle::Outline,
                },
            ]),
            // [╣] BOX DRAWINGS DOUBLE VERTICAL AND LEFT
            0x2563 => Self::Poly(&[
                Poly {
                    path: &[
                        PolyCommand::MoveTo(
                            BlockCoord::FracWithOffset(1, 2, LineScale::Mul(1)),
                            BlockCoord::Zero,
                        ),
                        PolyCommand::LineTo(
                            BlockCoord::FracWithOffset(1, 2, LineScale::Mul(1)),
                            BlockCoord::One,
                        ),
                    ],
                    intensity: BlockAlpha::Full,
                    style: PolyStyle::Outline,
                },
                Poly {
                    path: &[
                        PolyCommand::MoveTo(
                            BlockCoord::FracWithOffset(1, 2, LineScale::Mul(-1)),
                            BlockCoord::Zero,
                        ),
                        PolyCommand::LineTo(
                            BlockCoord::FracWithOffset(1, 2, LineScale::Mul(-1)),
                            BlockCoord::FracWithOffset(1, 2, LineScale::Mul(-1)),
                        ),
                        PolyCommand::LineTo(
                            BlockCoord::Zero,
                            BlockCoord::FracWithOffset(1, 2, LineScale::Mul(-1)),
                        ),
                    ],
                    intensity: BlockAlpha::Full,
                    style: PolyStyle::Outline,
                },
                Poly {
                    path: &[
                        PolyCommand::MoveTo(
                            BlockCoord::FracWithOffset(1, 2, LineScale::Mul(-1)),
                            BlockCoord::One,
                        ),
                        PolyCommand::LineTo(
                            BlockCoord::FracWithOffset(1, 2, LineScale::Mul(-1)),
                            BlockCoord::FracWithOffset(1, 2, LineScale::Mul(1)),
                        ),
                        PolyCommand::LineTo(
                            BlockCoord::Zero,
                            BlockCoord::FracWithOffset(1, 2, LineScale::Mul(1)),
                        ),
                    ],
                    intensity: BlockAlpha::Full,
                    style: PolyStyle::Outline,
                },
            ]),
            // [╤] BOX DRAWINGS DOWN SINGLE AND HORIZONTAL DOUBLE
            0x2564 => Self::Poly(&[
                Poly {
                    path: &[
                        PolyCommand::MoveTo(
                            BlockCoord::Zero,
                            BlockCoord::FracWithOffset(1, 2, LineScale::Mul(-1)),
                        ),
                        PolyCommand::LineTo(
                            BlockCoord::One,
                            BlockCoord::FracWithOffset(1, 2, LineScale::Mul(-1)),
                        ),
                    ],
                    intensity: BlockAlpha::Full,
                    style: PolyStyle::Outline,
                },
                Poly {
                    path: &[
                        PolyCommand::MoveTo(
                            BlockCoord::Zero,
                            BlockCoord::FracWithOffset(1, 2, LineScale::Mul(1)),
                        ),
                        PolyCommand::LineTo(
                            BlockCoord::Frac(1, 2),
                            BlockCoord::FracWithOffset(1, 2, LineScale::Mul(1)),
                        ),
                        PolyCommand::LineTo(BlockCoord::Frac(1, 2), BlockCoord::One),
                        PolyCommand::LineTo(
                            BlockCoord::Frac(1, 2),
                            BlockCoord::FracWithOffset(1, 2, LineScale::Mul(1)),
                        ),
                        PolyCommand::LineTo(
                            BlockCoord::One,
                            BlockCoord::FracWithOffset(1, 2, LineScale::Mul(1)),
                        ),
                    ],
                    intensity: BlockAlpha::Full,
                    style: PolyStyle::Outline,
                },
            ]),
            // [╥] BOX DRAWINGS DOWN DOUBLE AND HORIZONTAL SINGLE
            0x2565 => Self::Poly(&[
                Poly {
                    path: &[
                        PolyCommand::MoveTo(BlockCoord::Zero, BlockCoord::Frac(1, 2)),
                        PolyCommand::LineTo(BlockCoord::One, BlockCoord::Frac(1, 2)),
                    ],
                    intensity: BlockAlpha::Full,
                    style: PolyStyle::Outline,
                },
                Poly {
                    path: &[
                        PolyCommand::MoveTo(
                            BlockCoord::FracWithOffset(1, 2, LineScale::Mul(-1)),
                            BlockCoord::Frac(1, 2),
                        ),
                        PolyCommand::LineTo(
                            BlockCoord::FracWithOffset(1, 2, LineScale::Mul(-1)),
                            BlockCoord::One,
                        ),
                    ],
                    intensity: BlockAlpha::Full,
                    style: PolyStyle::Outline,
                },
                Poly {
                    path: &[
                        PolyCommand::MoveTo(
                            BlockCoord::FracWithOffset(1, 2, LineScale::Mul(1)),
                            BlockCoord::Frac(1, 2),
                        ),
                        PolyCommand::LineTo(
                            BlockCoord::FracWithOffset(1, 2, LineScale::Mul(1)),
                            BlockCoord::One,
                        ),
                    ],
                    intensity: BlockAlpha::Full,
                    style: PolyStyle::Outline,
                },
            ]),
            // [╦] BOX DRAWINGS DOUBLE DOWN AND HORIZONTAL
            0x2566 => Self::Poly(&[
                Poly {
                    path: &[
                        PolyCommand::MoveTo(
                            BlockCoord::Zero,
                            BlockCoord::FracWithOffset(1, 2, LineScale::Mul(-1)),
                        ),
                        PolyCommand::LineTo(
                            BlockCoord::One,
                            BlockCoord::FracWithOffset(1, 2, LineScale::Mul(-1)),
                        ),
                    ],
                    intensity: BlockAlpha::Full,
                    style: PolyStyle::Outline,
                },
                Poly {
                    path: &[
                        PolyCommand::MoveTo(
                            BlockCoord::Zero,
                            BlockCoord::FracWithOffset(1, 2, LineScale::Mul(1)),
                        ),
                        PolyCommand::LineTo(
                            BlockCoord::FracWithOffset(1, 2, LineScale::Mul(-1)),
                            BlockCoord::FracWithOffset(1, 2, LineScale::Mul(1)),
                        ),
                        PolyCommand::LineTo(
                            BlockCoord::FracWithOffset(1, 2, LineScale::Mul(-1)),
                            BlockCoord::One,
                        ),
                    ],
                    intensity: BlockAlpha::Full,
                    style: PolyStyle::Outline,
                },
                Poly {
                    path: &[
                        PolyCommand::MoveTo(
                            BlockCoord::One,
                            BlockCoord::FracWithOffset(1, 2, LineScale::Mul(1)),
                        ),
                        PolyCommand::LineTo(
                            BlockCoord::FracWithOffset(1, 2, LineScale::Mul(1)),
                            BlockCoord::FracWithOffset(1, 2, LineScale::Mul(1)),
                        ),
                        PolyCommand::LineTo(
                            BlockCoord::FracWithOffset(1, 2, LineScale::Mul(1)),
                            BlockCoord::One,
                        ),
                    ],
                    intensity: BlockAlpha::Full,
                    style: PolyStyle::Outline,
                },
            ]),
            // [╧] BOX DRAWINGS UP SINGLE AND HORIZONTAL DOUBLE
            0x2567 => Self::Poly(&[
                Poly {
                    path: &[
                        PolyCommand::MoveTo(
                            BlockCoord::Zero,
                            BlockCoord::FracWithOffset(1, 2, LineScale::Mul(1)),
                        ),
                        PolyCommand::LineTo(
                            BlockCoord::One,
                            BlockCoord::FracWithOffset(1, 2, LineScale::Mul(1)),
                        ),
                    ],
                    intensity: BlockAlpha::Full,
                    style: PolyStyle::Outline,
                },
                Poly {
                    path: &[
                        PolyCommand::MoveTo(
                            BlockCoord::Zero,
                            BlockCoord::FracWithOffset(1, 2, LineScale::Mul(-1)),
                        ),
                        PolyCommand::LineTo(
                            BlockCoord::Frac(1, 2),
                            BlockCoord::FracWithOffset(1, 2, LineScale::Mul(-1)),
                        ),
                        PolyCommand::LineTo(BlockCoord::Frac(1, 2), BlockCoord::Zero),
                        PolyCommand::LineTo(
                            BlockCoord::Frac(1, 2),
                            BlockCoord::FracWithOffset(1, 2, LineScale::Mul(-1)),
                        ),
                        PolyCommand::LineTo(
                            BlockCoord::One,
                            BlockCoord::FracWithOffset(1, 2, LineScale::Mul(-1)),
                        ),
                    ],
                    intensity: BlockAlpha::Full,
                    style: PolyStyle::Outline,
                },
            ]),
            // [╨] BOX DRAWINGS UP DOUBLE AND HORIZONTAL SINGLE
            0x2568 => Self::Poly(&[
                Poly {
                    path: &[
                        PolyCommand::MoveTo(BlockCoord::Zero, BlockCoord::Frac(1, 2)),
                        PolyCommand::LineTo(BlockCoord::One, BlockCoord::Frac(1, 2)),
                    ],
                    intensity: BlockAlpha::Full,
                    style: PolyStyle::Outline,
                },
                Poly {
                    path: &[
                        PolyCommand::MoveTo(
                            BlockCoord::FracWithOffset(1, 2, LineScale::Mul(-1)),
                            BlockCoord::Frac(1, 2),
                        ),
                        PolyCommand::LineTo(
                            BlockCoord::FracWithOffset(1, 2, LineScale::Mul(-1)),
                            BlockCoord::Zero,
                        ),
                    ],
                    intensity: BlockAlpha::Full,
                    style: PolyStyle::Outline,
                },
                Poly {
                    path: &[
                        PolyCommand::MoveTo(
                            BlockCoord::FracWithOffset(1, 2, LineScale::Mul(1)),
                            BlockCoord::Frac(1, 2),
                        ),
                        PolyCommand::LineTo(
                            BlockCoord::FracWithOffset(1, 2, LineScale::Mul(1)),
                            BlockCoord::Zero,
                        ),
                    ],
                    intensity: BlockAlpha::Full,
                    style: PolyStyle::Outline,
                },
            ]),
            // [╩] BOX DRAWINGS DOUBLE UP AND HORIZONTAL
            0x2569 => Self::Poly(&[
                Poly {
                    path: &[
                        PolyCommand::MoveTo(
                            BlockCoord::Zero,
                            BlockCoord::FracWithOffset(1, 2, LineScale::Mul(1)),
                        ),
                        PolyCommand::LineTo(
                            BlockCoord::One,
                            BlockCoord::FracWithOffset(1, 2, LineScale::Mul(1)),
                        ),
                    ],
                    intensity: BlockAlpha::Full,
                    style: PolyStyle::Outline,
                },
                Poly {
                    path: &[
                        PolyCommand::MoveTo(
                            BlockCoord::Zero,
                            BlockCoord::FracWithOffset(1, 2, LineScale::Mul(-1)),
                        ),
                        PolyCommand::LineTo(
                            BlockCoord::FracWithOffset(1, 2, LineScale::Mul(-1)),
                            BlockCoord::FracWithOffset(1, 2, LineScale::Mul(-1)),
                        ),
                        PolyCommand::LineTo(
                            BlockCoord::FracWithOffset(1, 2, LineScale::Mul(-1)),
                            BlockCoord::Zero,
                        ),
                    ],
                    intensity: BlockAlpha::Full,
                    style: PolyStyle::Outline,
                },
                Poly {
                    path: &[
                        PolyCommand::MoveTo(
                            BlockCoord::One,
                            BlockCoord::FracWithOffset(1, 2, LineScale::Mul(-1)),
                        ),
                        PolyCommand::LineTo(
                            BlockCoord::FracWithOffset(1, 2, LineScale::Mul(1)),
                            BlockCoord::FracWithOffset(1, 2, LineScale::Mul(-1)),
                        ),
                        PolyCommand::LineTo(
                            BlockCoord::FracWithOffset(1, 2, LineScale::Mul(1)),
                            BlockCoord::Zero,
                        ),
                    ],
                    intensity: BlockAlpha::Full,
                    style: PolyStyle::Outline,
                },
            ]),
            // [╪] BOX DRAWINGS VERTICAL SINGLE AND HORIZONTAL DOUBLE
            0x256a => Self::Poly(&[
                Poly {
                    path: &[
                        PolyCommand::MoveTo(
                            BlockCoord::Zero,
                            BlockCoord::FracWithOffset(1, 2, LineScale::Mul(-1)),
                        ),
                        PolyCommand::LineTo(
                            BlockCoord::One,
                            BlockCoord::FracWithOffset(1, 2, LineScale::Mul(-1)),
                        ),
                    ],
                    intensity: BlockAlpha::Full,
                    style: PolyStyle::Outline,
                },
                Poly {
                    path: &[
                        PolyCommand::MoveTo(
                            BlockCoord::Zero,
                            BlockCoord::FracWithOffset(1, 2, LineScale::Mul(1)),
                        ),
                        PolyCommand::LineTo(
                            BlockCoord::One,
                            BlockCoord::FracWithOffset(1, 2, LineScale::Mul(1)),
                        ),
                    ],
                    intensity: BlockAlpha::Full,
                    style: PolyStyle::Outline,
                },
                Poly {
                    path: &[
                        PolyCommand::MoveTo(BlockCoord::Frac(1, 2), BlockCoord::Zero),
                        PolyCommand::LineTo(BlockCoord::Frac(1, 2), BlockCoord::One),
                    ],
                    intensity: BlockAlpha::Full,
                    style: PolyStyle::Outline,
                },
            ]),
            // [╫] BOX DRAWINGS VERTICAL DOUBLE AND HORIZONTAL SINGLE
            0x256b => Self::Poly(&[
                Poly {
                    path: &[
                        PolyCommand::MoveTo(
                            BlockCoord::FracWithOffset(1, 2, LineScale::Mul(-1)),
                            BlockCoord::Zero,
                        ),
                        PolyCommand::LineTo(
                            BlockCoord::FracWithOffset(1, 2, LineScale::Mul(-1)),
                            BlockCoord::One,
                        ),
                    ],
                    intensity: BlockAlpha::Full,
                    style: PolyStyle::Outline,
                },
                Poly {
                    path: &[
                        PolyCommand::MoveTo(
                            BlockCoord::FracWithOffset(1, 2, LineScale::Mul(1)),
                            BlockCoord::Zero,
                        ),
                        PolyCommand::LineTo(
                            BlockCoord::FracWithOffset(1, 2, LineScale::Mul(1)),
                            BlockCoord::One,
                        ),
                    ],
                    intensity: BlockAlpha::Full,
                    style: PolyStyle::Outline,
                },
                Poly {
                    path: &[
                        PolyCommand::MoveTo(BlockCoord::Zero, BlockCoord::Frac(1, 2)),
                        PolyCommand::LineTo(BlockCoord::One, BlockCoord::Frac(1, 2)),
                    ],
                    intensity: BlockAlpha::Full,
                    style: PolyStyle::Outline,
                },
            ]),

            // [╬] BOX DRAWINGS DOUBLE VERTICAL AND HORIZONTAL
            0x256c => Self::Poly(&[
                Poly {
                    path: &[
                        PolyCommand::MoveTo(
                            BlockCoord::Zero,
                            BlockCoord::FracWithOffset(1, 2, LineScale::Mul(-1)),
                        ),
                        PolyCommand::LineTo(
                            BlockCoord::FracWithOffset(1, 2, LineScale::Mul(-1)),
                            BlockCoord::FracWithOffset(1, 2, LineScale::Mul(-1)),
                        ),
                        PolyCommand::LineTo(
                            BlockCoord::FracWithOffset(1, 2, LineScale::Mul(-1)),
                            BlockCoord::Zero,
                        ),
                    ],
                    intensity: BlockAlpha::Full,
                    style: PolyStyle::Outline,
                },
                Poly {
                    path: &[
                        PolyCommand::MoveTo(
                            BlockCoord::One,
                            BlockCoord::FracWithOffset(1, 2, LineScale::Mul(-1)),
                        ),
                        PolyCommand::LineTo(
                            BlockCoord::FracWithOffset(1, 2, LineScale::Mul(1)),
                            BlockCoord::FracWithOffset(1, 2, LineScale::Mul(-1)),
                        ),
                        PolyCommand::LineTo(
                            BlockCoord::FracWithOffset(1, 2, LineScale::Mul(1)),
                            BlockCoord::Zero,
                        ),
                    ],
                    intensity: BlockAlpha::Full,
                    style: PolyStyle::Outline,
                },
                Poly {
                    path: &[
                        PolyCommand::MoveTo(
                            BlockCoord::Zero,
                            BlockCoord::FracWithOffset(1, 2, LineScale::Mul(1)),
                        ),
                        PolyCommand::LineTo(
                            BlockCoord::FracWithOffset(1, 2, LineScale::Mul(-1)),
                            BlockCoord::FracWithOffset(1, 2, LineScale::Mul(1)),
                        ),
                        PolyCommand::LineTo(
                            BlockCoord::FracWithOffset(1, 2, LineScale::Mul(-1)),
                            BlockCoord::One,
                        ),
                    ],
                    intensity: BlockAlpha::Full,
                    style: PolyStyle::Outline,
                },
                Poly {
                    path: &[
                        PolyCommand::MoveTo(
                            BlockCoord::One,
                            BlockCoord::FracWithOffset(1, 2, LineScale::Mul(1)),
                        ),
                        PolyCommand::LineTo(
                            BlockCoord::FracWithOffset(1, 2, LineScale::Mul(1)),
                            BlockCoord::FracWithOffset(1, 2, LineScale::Mul(1)),
                        ),
                        PolyCommand::LineTo(
                            BlockCoord::FracWithOffset(1, 2, LineScale::Mul(1)),
                            BlockCoord::One,
                        ),
                    ],
                    intensity: BlockAlpha::Full,
                    style: PolyStyle::Outline,
                },
            ]),

            // [╭] BOX DRAWINGS LIGHT ARC DOWN AND RIGHT
            0x256d => Self::Poly(&[Poly {
                path: &[
                    PolyCommand::MoveTo(BlockCoord::Frac(1, 2), BlockCoord::One),
                    PolyCommand::LineTo(BlockCoord::Frac(1, 2), BlockCoord::Frac(3, 4)),
                    PolyCommand::QuadTo {
                        control: (BlockCoord::Frac(1, 2), BlockCoord::Frac(1, 2)),
                        to: (BlockCoord::Frac(3, 4), BlockCoord::Frac(1, 2)),
                    },
                    PolyCommand::LineTo(BlockCoord::One, BlockCoord::Frac(1, 2)),
                ],
                intensity: BlockAlpha::Full,
                style: PolyStyle::Outline,
            }]),
            // [╮] BOX DRAWINGS LIGHT ARC DOWN AND LEFT
            0x256e => Self::Poly(&[Poly {
                path: &[
                    PolyCommand::MoveTo(BlockCoord::Frac(1, 2), BlockCoord::One),
                    PolyCommand::LineTo(BlockCoord::Frac(1, 2), BlockCoord::Frac(3, 4)),
                    PolyCommand::QuadTo {
                        control: (BlockCoord::Frac(1, 2), BlockCoord::Frac(1, 2)),
                        to: (BlockCoord::Frac(1, 4), BlockCoord::Frac(1, 2)),
                    },
                    PolyCommand::LineTo(BlockCoord::Zero, BlockCoord::Frac(1, 2)),
                ],
                intensity: BlockAlpha::Full,
                style: PolyStyle::Outline,
            }]),
            // [╯] BOX DRAWINGS LIGHT ARC UP AND LEFT
            0x256f => Self::Poly(&[Poly {
                path: &[
                    PolyCommand::MoveTo(BlockCoord::Frac(1, 2), BlockCoord::Zero),
                    PolyCommand::LineTo(BlockCoord::Frac(1, 2), BlockCoord::Frac(1, 4)),
                    PolyCommand::QuadTo {
                        control: (BlockCoord::Frac(1, 2), BlockCoord::Frac(1, 2)),
                        to: (BlockCoord::Frac(1, 4), BlockCoord::Frac(1, 2)),
                    },
                    PolyCommand::LineTo(BlockCoord::Zero, BlockCoord::Frac(1, 2)),
                ],
                intensity: BlockAlpha::Full,
                style: PolyStyle::Outline,
            }]),
            // [╰] BOX DRAWINGS LIGHT ARC UP AND RIGHT
            0x2570 => Self::Poly(&[Poly {
                path: &[
                    PolyCommand::MoveTo(BlockCoord::Frac(1, 2), BlockCoord::Zero),
                    PolyCommand::LineTo(BlockCoord::Frac(1, 2), BlockCoord::Frac(1, 4)),
                    PolyCommand::QuadTo {
                        control: (BlockCoord::Frac(1, 2), BlockCoord::Frac(1, 2)),
                        to: (BlockCoord::Frac(3, 4), BlockCoord::Frac(1, 2)),
                    },
                    PolyCommand::LineTo(BlockCoord::One, BlockCoord::Frac(1, 2)),
                ],
                intensity: BlockAlpha::Full,
                style: PolyStyle::Outline,
            }]),

            // [╱] BOX DRAWINGS LIGHT DIAGONAL UPPER RIGHT TO LOWER LEFT
            0x2571 => Self::Poly(&[Poly {
                path: &[
                    PolyCommand::MoveTo(BlockCoord::One, BlockCoord::Zero),
                    PolyCommand::LineTo(BlockCoord::Zero, BlockCoord::One),
                ],
                intensity: BlockAlpha::Full,
                style: PolyStyle::Outline,
            }]),
            // [╲] BOX DRAWINGS LIGHT DIAGONAL UPPER LEFT TO LOWER RIGHT
            0x2572 => Self::Poly(&[Poly {
                path: &[
                    PolyCommand::MoveTo(BlockCoord::Zero, BlockCoord::Zero),
                    PolyCommand::LineTo(BlockCoord::One, BlockCoord::One),
                ],
                intensity: BlockAlpha::Full,
                style: PolyStyle::Outline,
            }]),
            // [╳] BOX DRAWINGS LIGHT DIAGONAL CROSS
            0x2573 => Self::Poly(&[
                Poly {
                    path: &[
                        PolyCommand::MoveTo(BlockCoord::One, BlockCoord::Zero),
                        PolyCommand::LineTo(BlockCoord::Zero, BlockCoord::One),
                    ],
                    intensity: BlockAlpha::Full,
                    style: PolyStyle::Outline,
                },
                Poly {
                    path: &[
                        PolyCommand::MoveTo(BlockCoord::Zero, BlockCoord::Zero),
                        PolyCommand::LineTo(BlockCoord::One, BlockCoord::One),
                    ],
                    intensity: BlockAlpha::Full,
                    style: PolyStyle::Outline,
                },
            ]),
            // [╴] BOX DRAWINGS LIGHT LEFT
            0x2574 => Self::Poly(&[Poly {
                path: &[
                    PolyCommand::MoveTo(BlockCoord::Zero, BlockCoord::Frac(1, 2)),
                    PolyCommand::LineTo(BlockCoord::Frac(1, 2), BlockCoord::Frac(1, 2)),
                ],
                intensity: BlockAlpha::Full,
                style: PolyStyle::Outline,
            }]),
            // [╵] BOX DRAWINGS LIGHT UP
            0x2575 => Self::Poly(&[Poly {
                path: &[
                    PolyCommand::MoveTo(BlockCoord::Frac(1, 2), BlockCoord::Zero),
                    PolyCommand::LineTo(BlockCoord::Frac(1, 2), BlockCoord::Frac(1, 2)),
                ],
                intensity: BlockAlpha::Full,
                style: PolyStyle::Outline,
            }]),
            // [╶] BOX DRAWINGS LIGHT RIGHT
            0x2576 => Self::Poly(&[Poly {
                path: &[
                    PolyCommand::MoveTo(BlockCoord::One, BlockCoord::Frac(1, 2)),
                    PolyCommand::LineTo(BlockCoord::Frac(1, 2), BlockCoord::Frac(1, 2)),
                ],
                intensity: BlockAlpha::Full,
                style: PolyStyle::Outline,
            }]),
            // [╷] BOX DRAWINGS LIGHT DOWN
            0x2577 => Self::Poly(&[Poly {
                path: &[
                    PolyCommand::MoveTo(BlockCoord::Frac(1, 2), BlockCoord::One),
                    PolyCommand::LineTo(BlockCoord::Frac(1, 2), BlockCoord::Frac(1, 2)),
                ],
                intensity: BlockAlpha::Full,
                style: PolyStyle::Outline,
            }]),
            // [╸] BOX DRAWINGS HEAVY LEFT
            0x2578 => Self::Poly(&[Poly {
                path: &[
                    PolyCommand::MoveTo(BlockCoord::Zero, BlockCoord::Frac(1, 2)),
                    PolyCommand::LineTo(BlockCoord::Frac(1, 2), BlockCoord::Frac(1, 2)),
                ],
                intensity: BlockAlpha::Full,
                style: PolyStyle::OutlineHeavy,
            }]),
            // [╹] BOX DRAWINGS HEAVY UP
            0x2579 => Self::Poly(&[Poly {
                path: &[
                    PolyCommand::MoveTo(BlockCoord::Frac(1, 2), BlockCoord::Zero),
                    PolyCommand::LineTo(BlockCoord::Frac(1, 2), BlockCoord::Frac(1, 2)),
                ],
                intensity: BlockAlpha::Full,
                style: PolyStyle::OutlineHeavy,
            }]),
            // [╺] BOX DRAWINGS HEAVY RIGHT
            0x257a => Self::Poly(&[Poly {
                path: &[
                    PolyCommand::MoveTo(BlockCoord::One, BlockCoord::Frac(1, 2)),
                    PolyCommand::LineTo(BlockCoord::Frac(1, 2), BlockCoord::Frac(1, 2)),
                ],
                intensity: BlockAlpha::Full,
                style: PolyStyle::OutlineHeavy,
            }]),
            // [╻] BOX DRAWINGS HEAVY DOWN
            0x257b => Self::Poly(&[Poly {
                path: &[
                    PolyCommand::MoveTo(BlockCoord::Frac(1, 2), BlockCoord::One),
                    PolyCommand::LineTo(BlockCoord::Frac(1, 2), BlockCoord::Frac(1, 2)),
                ],
                intensity: BlockAlpha::Full,
                style: PolyStyle::OutlineHeavy,
            }]),
            // [╼] BOX DRAWINGS LIGHT LEFT AND HEAVY RIGHT
            0x257c => Self::Poly(&[
                Poly {
                    path: &[
                        PolyCommand::MoveTo(BlockCoord::Zero, BlockCoord::Frac(1, 2)),
                        PolyCommand::LineTo(BlockCoord::Frac(1, 2), BlockCoord::Frac(1, 2)),
                    ],
                    intensity: BlockAlpha::Full,
                    style: PolyStyle::Outline,
                },
                Poly {
                    path: &[
                        PolyCommand::MoveTo(BlockCoord::Frac(1, 2), BlockCoord::Frac(1, 2)),
                        PolyCommand::LineTo(BlockCoord::One, BlockCoord::Frac(1, 2)),
                    ],
                    intensity: BlockAlpha::Full,
                    style: PolyStyle::OutlineHeavy,
                },
            ]),
            // [╽] BOX DRAWINGS LIGHT UP AND HEAVY DOWN
            0x257d => Self::Poly(&[
                Poly {
                    path: &[
                        PolyCommand::MoveTo(BlockCoord::Frac(1, 2), BlockCoord::Zero),
                        PolyCommand::LineTo(BlockCoord::Frac(1, 2), BlockCoord::Frac(1, 2)),
                    ],
                    intensity: BlockAlpha::Full,
                    style: PolyStyle::Outline,
                },
                Poly {
                    path: &[
                        PolyCommand::MoveTo(
                            BlockCoord::Frac(1, 2),
                            BlockCoord::FracWithOffset(1, 2, LineScale::Div(-1)),
                        ),
                        PolyCommand::LineTo(BlockCoord::Frac(1, 2), BlockCoord::One),
                    ],
                    intensity: BlockAlpha::Full,
                    style: PolyStyle::OutlineHeavy,
                },
            ]),
            // [╾] BOX DRAWINGS HEAVY LEFT AND LIGHT RIGHT
            0x257e => Self::Poly(&[
                Poly {
                    path: &[
                        PolyCommand::MoveTo(BlockCoord::Zero, BlockCoord::Frac(1, 2)),
                        PolyCommand::LineTo(BlockCoord::Frac(1, 2), BlockCoord::Frac(1, 2)),
                    ],
                    intensity: BlockAlpha::Full,
                    style: PolyStyle::OutlineHeavy,
                },
                Poly {
                    path: &[
                        PolyCommand::MoveTo(BlockCoord::Frac(1, 2), BlockCoord::Frac(1, 2)),
                        PolyCommand::LineTo(BlockCoord::One, BlockCoord::Frac(1, 2)),
                    ],
                    intensity: BlockAlpha::Full,
                    style: PolyStyle::Outline,
                },
            ]),
            // [╿] BOX DRAWINGS HEAVY UP AND LIGHT DOWN
            0x257f => Self::Poly(&[
                Poly {
                    path: &[
                        PolyCommand::MoveTo(BlockCoord::Frac(1, 2), BlockCoord::Zero),
                        PolyCommand::LineTo(BlockCoord::Frac(1, 2), BlockCoord::Frac(1, 2)),
                    ],
                    intensity: BlockAlpha::Full,
                    style: PolyStyle::OutlineHeavy,
                },
                Poly {
                    path: &[
                        PolyCommand::MoveTo(
                            BlockCoord::Frac(1, 2),
                            BlockCoord::FracWithOffset(1, 2, LineScale::Div(-1)),
                        ),
                        PolyCommand::LineTo(BlockCoord::Frac(1, 2), BlockCoord::One),
                    ],
                    intensity: BlockAlpha::Full,
                    style: PolyStyle::Outline,
                },
            ]),

            // [▀] UPPER HALF BLOCK
            0x2580 => Self::Upper(4),
            // LOWER 1..7 EIGHTH BLOCK
            // [▁] [▂] [▃] [▄] [▅] [▆] [▇]
            0x2581..=0x2587 => Self::Lower((c - 0x2580) as u8),
            // [█] FULL BLOCK
            0x2588 => Self::Full(BlockAlpha::Full),
            // LEFT 7..1 EIGHTHS BLOCK
            // [▉] [▊] [▋] [▌] [▍] [▎] [▏]
            0x2589..=0x258f => Self::Left((0x2590 - c) as u8),
            // [▐] RIGHT HALF BLOCK
            0x2590 => Self::Right(4),
            // [░] LIGHT SHADE
            0x2591 => Self::Full(BlockAlpha::Light),
            // [▒] MEDIUM SHADE
            0x2592 => Self::Full(BlockAlpha::Medium),
            // [▓] DARK SHADE
            0x2593 => Self::Full(BlockAlpha::Dark),
            // [▔] UPPER ONE EIGHTH BLOCK
            0x2594 => Self::Upper(1),
            // [▕] RIGHT ONE EIGHTH BLOCK
            0x2595 => Self::Right(1),
            // [▖] QUADRANT LOWER LEFT
            0x2596 => Self::Quadrants(Quadrant::LOWER_LEFT),
            // [▗] QUADRANT LOWER RIGHT
            0x2597 => Self::Quadrants(Quadrant::LOWER_RIGHT),
            // [▘] QUADRANT UPPER LEFT
            0x2598 => Self::Quadrants(Quadrant::UPPER_LEFT),
            // [▙] QUADRANT UPPER LEFT AND LOWER LEFT AND LOWER RIGHT
            0x2599 => {
                Self::Quadrants(Quadrant::UPPER_LEFT | Quadrant::LOWER_LEFT | Quadrant::LOWER_RIGHT)
            }
            // [▚] QUADRANT UPPER LEFT AND LOWER RIGHT
            0x259a => Self::Quadrants(Quadrant::UPPER_LEFT | Quadrant::LOWER_RIGHT),
            // [▛] QUADRANT UPPER LEFT AND UPPER RIGHT AND LOWER LEFT
            0x259b => {
                Self::Quadrants(Quadrant::UPPER_LEFT | Quadrant::UPPER_RIGHT | Quadrant::LOWER_LEFT)
            }
            // [▜] QUADRANT UPPER LEFT AND UPPER RIGHT AND LOWER RIGHT
            0x259c => Self::Quadrants(
                Quadrant::UPPER_LEFT | Quadrant::UPPER_RIGHT | Quadrant::LOWER_RIGHT,
            ),
            // [▝] QUADRANT UPPER RIGHT
            0x259d => Self::Quadrants(Quadrant::UPPER_RIGHT),
            // [▞] QUADRANT UPPER RIGHT AND LOWER LEFT
            0x259e => Self::Quadrants(Quadrant::UPPER_RIGHT | Quadrant::LOWER_LEFT),
            // [▟] QUADRANT UPPER RIGHT AND LOWER LEFT AND LOWER RIGHT
            0x259f => Self::Quadrants(
                Quadrant::UPPER_RIGHT | Quadrant::LOWER_LEFT | Quadrant::LOWER_RIGHT,
            ),
            // [🬀] BLOCK SEXTANT-1
            0x1fb00 => Self::Sextants(Sextant::ONE),
            // [🬁] BLOCK SEXTANT-2
            0x1fb01 => Self::Sextants(Sextant::TWO),
            // [🬂] BLOCK SEXTANT-12
            0x1fb02 => Self::Sextants(Sextant::ONE | Sextant::TWO),
            // [🬃] BLOCK SEXTANT-3
            0x1fb03 => Self::Sextants(Sextant::THREE),
            // [🬄] BLOCK SEXTANT-13
            0x1fb04 => Self::Sextants(Sextant::ONE | Sextant::THREE),
            // [🬅] BLOCK SEXTANT-23
            0x1fb05 => Self::Sextants(Sextant::TWO | Sextant::THREE),
            // [🬆] BLOCK SEXTANT-123
            0x1fb06 => Self::Sextants(Sextant::ONE | Sextant::TWO | Sextant::THREE),
            // [🬇] BLOCK SEXTANT-4
            0x1fb07 => Self::Sextants(Sextant::FOUR),
            // [🬈] BLOCK SEXTANT-14
            0x1fb08 => Self::Sextants(Sextant::ONE | Sextant::FOUR),
            // [🬉] BLOCK SEXTANT-24
            0x1fb09 => Self::Sextants(Sextant::TWO | Sextant::FOUR),
            // [🬊] BLOCK SEXTANT-124
            0x1fb0a => Self::Sextants(Sextant::ONE | Sextant::TWO | Sextant::FOUR),
            // [🬋] BLOCK SEXTANT-34
            0x1fb0b => Self::Sextants(Sextant::THREE | Sextant::FOUR),
            // [🬌] BLOCK SEXTANT-134
            0x1fb0c => Self::Sextants(Sextant::ONE | Sextant::THREE | Sextant::FOUR),
            // [🬍] BLOCK SEXTANT-234
            0x1fb0d => Self::Sextants(Sextant::TWO | Sextant::THREE | Sextant::FOUR),
            // [🬎] BLOCK SEXTANT-1234
            0x1fb0e => Self::Sextants(Sextant::ONE | Sextant::TWO | Sextant::THREE | Sextant::FOUR),
            // [🬏] BLOCK SEXTANT-5
            0x1fb0f => Self::Sextants(Sextant::FIVE),
            // [🬐] BLOCK SEXTANT-15
            0x1fb10 => Self::Sextants(Sextant::ONE | Sextant::FIVE),
            // [🬑] BLOCK SEXTANT-25
            0x1fb11 => Self::Sextants(Sextant::TWO | Sextant::FIVE),
            // [🬒] BLOCK SEXTANT-125
            0x1fb12 => Self::Sextants(Sextant::ONE | Sextant::TWO | Sextant::FIVE),
            // [🬓] BLOCK SEXTANT-35
            0x1fb13 => Self::Sextants(Sextant::THREE | Sextant::FIVE),
            // [🬔] BLOCK SEXTANT-235
            0x1fb14 => Self::Sextants(Sextant::TWO | Sextant::THREE | Sextant::FIVE),
            // [🬕] BLOCK SEXTANT-1235
            0x1fb15 => Self::Sextants(Sextant::ONE | Sextant::TWO | Sextant::THREE | Sextant::FIVE),
            // [🬖] BLOCK SEXTANT-45
            0x1fb16 => Self::Sextants(Sextant::FOUR | Sextant::FIVE),
            // [🬗] BLOCK SEXTANT-145
            0x1fb17 => Self::Sextants(Sextant::ONE | Sextant::FOUR | Sextant::FIVE),
            // [🬘] BLOCK SEXTANT-245
            0x1fb18 => Self::Sextants(Sextant::TWO | Sextant::FOUR | Sextant::FIVE),
            // [🬙] BLOCK SEXTANT-1245
            0x1fb19 => Self::Sextants(Sextant::ONE | Sextant::TWO | Sextant::FOUR | Sextant::FIVE),
            // [🬚] BLOCK SEXTANT-345
            0x1fb1a => Self::Sextants(Sextant::THREE | Sextant::FOUR | Sextant::FIVE),
            // [🬛] BLOCK SEXTANT-1345
            0x1fb1b => {
                Self::Sextants(Sextant::ONE | Sextant::THREE | Sextant::FOUR | Sextant::FIVE)
            }
<<<<<<< HEAD
            // Braille dot patterns
            // ⠀ ⠁ ⠂ ⠃ ⠄ ⠅ ⠆ ⠇ ⠈ ⠉ ⠊ ⠋ ⠌ ⠍ ⠎ ⠏
            // ⠐ ⠑ ⠒ ⠓ ⠔ ⠕ ⠖ ⠗ ⠘ ⠙ ⠚ ⠛ ⠜ ⠝ ⠞ ⠟
            // ⠠ ⠡ ⠢ ⠣ ⠤ ⠥ ⠦ ⠧ ⠨ ⠩ ⠪ ⠫ ⠬ ⠭ ⠮ ⠯
            // ⠰ ⠱ ⠲ ⠳ ⠴ ⠵ ⠶ ⠷ ⠸ ⠹ ⠺ ⠻ ⠼ ⠽ ⠾ ⠿
            // ⡀ ⡁ ⡂ ⡃ ⡄ ⡅ ⡆ ⡇ ⡈ ⡉ ⡊ ⡋ ⡌ ⡍ ⡎ ⡏
            // ⡐ ⡑ ⡒ ⡓ ⡔ ⡕ ⡖ ⡗ ⡘ ⡙ ⡚ ⡛ ⡜ ⡝ ⡞ ⡟
            // ⡠ ⡡ ⡢ ⡣ ⡤ ⡥ ⡦ ⡧ ⡨ ⡩ ⡪ ⡫ ⡬ ⡭ ⡮ ⡯
            // ⡰ ⡱ ⡲ ⡳ ⡴ ⡵ ⡶ ⡷ ⡸ ⡹ ⡺ ⡻ ⡼ ⡽ ⡾ ⡿
            // ⢀ ⢁ ⢂ ⢃ ⢄ ⢅ ⢆ ⢇ ⢈ ⢉ ⢊ ⢋ ⢌ ⢍ ⢎ ⢏
            // ⢐ ⢑ ⢒ ⢓ ⢔ ⢕ ⢖ ⢗ ⢘ ⢙ ⢚ ⢛ ⢜ ⢝ ⢞ ⢟
            // ⢠ ⢡ ⢢ ⢣ ⢤ ⢥ ⢦ ⢧ ⢨ ⢩ ⢪ ⢫ ⢬ ⢭ ⢮ ⢯
            // ⢰ ⢱ ⢲ ⢳ ⢴ ⢵ ⢶ ⢷ ⢸ ⢹ ⢺ ⢻ ⢼ ⢽ ⢾ ⢿
            // ⣀ ⣁ ⣂ ⣃ ⣄ ⣅ ⣆ ⣇ ⣈ ⣉ ⣊ ⣋ ⣌ ⣍ ⣎ ⣏
            // ⣐ ⣑ ⣒ ⣓ ⣔ ⣕ ⣖ ⣗ ⣘ ⣙ ⣚ ⣛ ⣜ ⣝ ⣞ ⣟
            // ⣠ ⣡ ⣢ ⣣ ⣤ ⣥ ⣦ ⣧ ⣨ ⣩ ⣪ ⣫ ⣬ ⣭ ⣮ ⣯
            // ⣰ ⣱ ⣲ ⣳ ⣴ ⣵ ⣶ ⣷ ⣸ ⣹ ⣺ ⣻ ⣼ ⣽ ⣾ ⣿
            n @ 0x2800..=0x28ff => Self::Braille((n & 0xff) as u8),
=======
            // [🬜] BLOCK SEXTANT-2345
>>>>>>> 5b135a6e
            0x1fb1c => {
                Self::Sextants(Sextant::TWO | Sextant::THREE | Sextant::FOUR | Sextant::FIVE)
            }
            // [🬝] BLOCK SEXTANT-12345
            0x1fb1d => Self::Sextants(
                Sextant::ONE | Sextant::TWO | Sextant::THREE | Sextant::FOUR | Sextant::FIVE,
            ),
            // [🬞] BLOCK SEXTANT-6
            0x1fb1e => Self::Sextants(Sextant::SIX),
            // [🬟] BLOCK SEXTANT-16
            0x1fb1f => Self::Sextants(Sextant::ONE | Sextant::SIX),
            // [🬠] BLOCK SEXTANT-26
            0x1fb20 => Self::Sextants(Sextant::TWO | Sextant::SIX),
            // [🬡] BLOCK SEXTANT-126
            0x1fb21 => Self::Sextants(Sextant::ONE | Sextant::TWO | Sextant::SIX),
            // [🬢] BLOCK SEXTANT-36
            0x1fb22 => Self::Sextants(Sextant::THREE | Sextant::SIX),
            // [🬣] BLOCK SEXTANT-136
            0x1fb23 => Self::Sextants(Sextant::ONE | Sextant::THREE | Sextant::SIX),
            // [🬤] BLOCK SEXTANT-236
            0x1fb24 => Self::Sextants(Sextant::TWO | Sextant::THREE | Sextant::SIX),
            // [🬥] BLOCK SEXTANT-1236
            0x1fb25 => Self::Sextants(Sextant::ONE | Sextant::TWO | Sextant::THREE | Sextant::SIX),
            // [🬦] BLOCK SEXTANT-46
            0x1fb26 => Self::Sextants(Sextant::FOUR | Sextant::SIX),
            // [🬧] BLOCK SEXTANT-146
            0x1fb27 => Self::Sextants(Sextant::ONE | Sextant::FOUR | Sextant::SIX),
            // [🬨] BLOCK SEXTANT-1246
            0x1fb28 => Self::Sextants(Sextant::ONE | Sextant::TWO | Sextant::FOUR | Sextant::SIX),
            // [🬩] BLOCK SEXTANT-346
            0x1fb29 => Self::Sextants(Sextant::THREE | Sextant::FOUR | Sextant::SIX),
            // [🬪] BLOCK SEXTANT-1346
            0x1fb2a => Self::Sextants(Sextant::ONE | Sextant::THREE | Sextant::FOUR | Sextant::SIX),
            // [🬫] BLOCK SEXTANT-2346
            0x1fb2b => Self::Sextants(Sextant::TWO | Sextant::THREE | Sextant::FOUR | Sextant::SIX),
            // [🬬] BLOCK SEXTANT-12346
            0x1fb2c => Self::Sextants(
                Sextant::ONE | Sextant::TWO | Sextant::THREE | Sextant::FOUR | Sextant::SIX,
            ),
            // [🬭] BLOCK SEXTANT-56
            0x1fb2d => Self::Sextants(Sextant::FIVE | Sextant::SIX),
            // [🬮] BLOCK SEXTANT-156
            0x1fb2e => Self::Sextants(Sextant::ONE | Sextant::FIVE | Sextant::SIX),
            // [🬯] BLOCK SEXTANT-256
            0x1fb2f => Self::Sextants(Sextant::TWO | Sextant::FIVE | Sextant::SIX),
            // [🬰] BLOCK SEXTANT-1256
            0x1fb30 => Self::Sextants(Sextant::ONE | Sextant::TWO | Sextant::FIVE | Sextant::SIX),
            // [🬱] BLOCK SEXTANT-356
            0x1fb31 => Self::Sextants(Sextant::THREE | Sextant::FIVE | Sextant::SIX),
            // [🬲] BLOCK SEXTANT-1356
            0x1fb32 => Self::Sextants(Sextant::ONE | Sextant::THREE | Sextant::FIVE | Sextant::SIX),
            // [🬳] BLOCK SEXTANT-2356
            0x1fb33 => Self::Sextants(Sextant::TWO | Sextant::THREE | Sextant::FIVE | Sextant::SIX),
            // [🬴] BLOCK SEXTANT-12356
            0x1fb34 => Self::Sextants(
                Sextant::ONE | Sextant::TWO | Sextant::THREE | Sextant::FIVE | Sextant::SIX,
            ),
            // [🬵] BLOCK SEXTANT-456
            0x1fb35 => Self::Sextants(Sextant::FOUR | Sextant::FIVE | Sextant::SIX),
            // [🬶] BLOCK SEXTANT-1456
            0x1fb36 => Self::Sextants(Sextant::ONE | Sextant::FOUR | Sextant::FIVE | Sextant::SIX),
            // [🬷] BLOCK SEXTANT-2456
            0x1fb37 => Self::Sextants(Sextant::TWO | Sextant::FOUR | Sextant::FIVE | Sextant::SIX),
            // [🬸] BLOCK SEXTANT-12456
            0x1fb38 => Self::Sextants(
                Sextant::ONE | Sextant::TWO | Sextant::FOUR | Sextant::FIVE | Sextant::SIX,
            ),
            // [🬹] BLOCK SEXTANT-3456
            0x1fb39 => {
                Self::Sextants(Sextant::THREE | Sextant::FOUR | Sextant::FIVE | Sextant::SIX)
            }
            // [🬺] BLOCK SEXTANT-13456
            0x1fb3a => Self::Sextants(
                Sextant::ONE | Sextant::THREE | Sextant::FOUR | Sextant::FIVE | Sextant::SIX,
            ),
            // [🬻] BLOCK SEXTANT-23456
            0x1fb3b => Self::Sextants(
                Sextant::TWO | Sextant::THREE | Sextant::FOUR | Sextant::FIVE | Sextant::SIX,
            ),
            // [🬼] LOWER LEFT BLOCK DIAGONAL LOWER MIDDLE LEFT TO LOWER CENTRE
            0x1fb3c => Self::Poly(&[Poly {
                path: &[
                    PolyCommand::MoveTo(BlockCoord::Zero, BlockCoord::Frac(2, 3)),
                    PolyCommand::LineTo(BlockCoord::Zero, BlockCoord::One),
                    PolyCommand::LineTo(BlockCoord::Frac(1, 2), BlockCoord::One),
                    PolyCommand::Close,
                ],
                intensity: BlockAlpha::Full,
                style: PolyStyle::Fill,
            }]),
            // [🬽] LOWER LEFT BLOCK DIAGONAL LOWER MIDDLE LEFT TO LOWER RIGHT
            0x1fb3d => Self::Poly(&[Poly {
                path: &[
                    PolyCommand::MoveTo(BlockCoord::Zero, BlockCoord::Frac(2, 3)),
                    PolyCommand::LineTo(BlockCoord::Zero, BlockCoord::One),
                    PolyCommand::LineTo(BlockCoord::One, BlockCoord::One),
                    PolyCommand::Close,
                ],
                intensity: BlockAlpha::Full,
                style: PolyStyle::Fill,
            }]),
            // [🬾] LOWER LEFT BLOCK DIAGONAL UPPER MIDDLE LEFT TO LOWER CENTRE
            0x1fb3e => Self::Poly(&[Poly {
                path: &[
                    PolyCommand::MoveTo(BlockCoord::Zero, BlockCoord::Frac(1, 3)),
                    PolyCommand::LineTo(BlockCoord::Zero, BlockCoord::One),
                    PolyCommand::LineTo(BlockCoord::Frac(1, 2), BlockCoord::One),
                    PolyCommand::Close,
                ],
                intensity: BlockAlpha::Full,
                style: PolyStyle::Fill,
            }]),
            // [🬿] LOWER LEFT BLOCK DIAGONAL UPPER MIDDLE LEFT TO LOWER RIGHT
            0x1fb3f => Self::Poly(&[Poly {
                path: &[
                    PolyCommand::MoveTo(BlockCoord::Zero, BlockCoord::Frac(1, 3)),
                    PolyCommand::LineTo(BlockCoord::Zero, BlockCoord::One),
                    PolyCommand::LineTo(BlockCoord::One, BlockCoord::One),
                    PolyCommand::Close,
                ],
                intensity: BlockAlpha::Full,
                style: PolyStyle::Fill,
            }]),
            // [🭀] LOWER LEFT BLOCK DIAGONAL UPPER LEFT TO LOWER CENTRE
            0x1fb40 => Self::Poly(&[Poly {
                path: &[
                    PolyCommand::MoveTo(BlockCoord::Zero, BlockCoord::Zero),
                    PolyCommand::LineTo(BlockCoord::Zero, BlockCoord::One),
                    PolyCommand::LineTo(BlockCoord::Frac(1, 2), BlockCoord::One),
                    PolyCommand::Close,
                ],
                intensity: BlockAlpha::Full,
                style: PolyStyle::Fill,
            }]),

            // [] Powerline filled right arrow
            0xe0b0 => Self::Poly(&[Poly {
                path: &[
                    PolyCommand::MoveTo(BlockCoord::Zero, BlockCoord::Zero),
                    PolyCommand::LineTo(BlockCoord::Zero, BlockCoord::One),
                    PolyCommand::LineTo(BlockCoord::One, BlockCoord::Frac(1, 2)),
                    PolyCommand::Close,
                ],
                intensity: BlockAlpha::Full,
                style: PolyStyle::Fill,
            }]),
            // [] Powerline outline right arrow
            0xe0b1 => Self::Poly(&[Poly {
                path: &[
                    PolyCommand::MoveTo(BlockCoord::Zero, BlockCoord::Zero),
                    PolyCommand::LineTo(BlockCoord::One, BlockCoord::Frac(1, 2)),
                    PolyCommand::LineTo(BlockCoord::Zero, BlockCoord::One),
                ],
                intensity: BlockAlpha::Full,
                style: PolyStyle::Outline,
            }]),
            // [] Powerline filled left arrow
            0xe0b2 => Self::Poly(&[Poly {
                path: &[
                    PolyCommand::MoveTo(BlockCoord::One, BlockCoord::Zero),
                    PolyCommand::LineTo(BlockCoord::One, BlockCoord::One),
                    PolyCommand::LineTo(BlockCoord::Zero, BlockCoord::Frac(1, 2)),
                    PolyCommand::Close,
                ],
                intensity: BlockAlpha::Full,
                style: PolyStyle::Fill,
            }]),
            // [] Powerline outline left arrow
            0xe0b3 => Self::Poly(&[Poly {
                path: &[
                    PolyCommand::MoveTo(BlockCoord::One, BlockCoord::Zero),
                    PolyCommand::LineTo(BlockCoord::Zero, BlockCoord::Frac(1, 2)),
                    PolyCommand::LineTo(BlockCoord::One, BlockCoord::One),
                ],
                intensity: BlockAlpha::Full,
                style: PolyStyle::Outline,
            }]),

            // [] Powerline filled left semicircle
            0xe0b4 => Self::Poly(&[Poly {
                path: &[
                    PolyCommand::MoveTo(BlockCoord::Zero, BlockCoord::Zero),
                    PolyCommand::QuadTo {
                        control: (BlockCoord::Frac(6, 3), BlockCoord::Frac(1, 2)),
                        to: (BlockCoord::Zero, BlockCoord::One),
                    },
                    PolyCommand::Close,
                ],
                intensity: BlockAlpha::Full,
                style: PolyStyle::Fill,
            }]),
            // [] Powerline outline left semicircle
            0xe0b5 => Self::Poly(&[Poly {
                path: &[
                    PolyCommand::MoveTo(BlockCoord::Zero, BlockCoord::Zero),
                    PolyCommand::QuadTo {
                        control: (BlockCoord::Frac(6, 3), BlockCoord::Frac(1, 2)),
                        to: (BlockCoord::Zero, BlockCoord::One),
                    },
                ],
                intensity: BlockAlpha::Full,
                style: PolyStyle::Outline,
            }]),
            // [] Powerline filled right semicircle
            0xe0b6 => Self::Poly(&[Poly {
                path: &[
                    PolyCommand::MoveTo(BlockCoord::One, BlockCoord::Zero),
                    PolyCommand::QuadTo {
                        control: (BlockCoord::Frac(-3, 3), BlockCoord::Frac(1, 2)),
                        to: (BlockCoord::One, BlockCoord::One),
                    },
                    PolyCommand::Close,
                ],
                intensity: BlockAlpha::Full,
                style: PolyStyle::Fill,
            }]),
            // [] Powerline outline right semicircle
            0xe0b7 => Self::Poly(&[Poly {
                path: &[
                    PolyCommand::MoveTo(BlockCoord::One, BlockCoord::Zero),
                    PolyCommand::QuadTo {
                        control: (BlockCoord::Frac(-3, 3), BlockCoord::Frac(1, 2)),
                        to: (BlockCoord::One, BlockCoord::One),
                    },
                ],
                intensity: BlockAlpha::Full,
                style: PolyStyle::Outline,
            }]),

            // [] Powerline filled bottom left half triangle
            0xe0b8 => Self::Poly(&[Poly {
                path: &[
                    PolyCommand::MoveTo(BlockCoord::Zero, BlockCoord::Zero),
                    PolyCommand::LineTo(BlockCoord::One, BlockCoord::One),
                    PolyCommand::LineTo(BlockCoord::Zero, BlockCoord::One),
                    PolyCommand::Close,
                ],
                intensity: BlockAlpha::Full,
                style: PolyStyle::Fill,
            }]),
            // [] Powerline outline bottom left half triangle
            0xe0b9 => Self::Poly(&[Poly {
                path: &[
                    PolyCommand::MoveTo(BlockCoord::Zero, BlockCoord::Zero),
                    PolyCommand::LineTo(BlockCoord::One, BlockCoord::One),
                ],
                intensity: BlockAlpha::Full,
                style: PolyStyle::Outline,
            }]),
            // [] Powerline filled bottom right half triangle
            0xe0ba => Self::Poly(&[Poly {
                path: &[
                    PolyCommand::MoveTo(BlockCoord::Zero, BlockCoord::One),
                    PolyCommand::LineTo(BlockCoord::One, BlockCoord::One),
                    PolyCommand::LineTo(BlockCoord::One, BlockCoord::Zero),
                    PolyCommand::Close,
                ],
                intensity: BlockAlpha::Full,
                style: PolyStyle::Fill,
            }]),
            // [] Powerline outline bottom right half triangle
            0xe0bb => Self::Poly(&[Poly {
                path: &[
                    PolyCommand::MoveTo(BlockCoord::Zero, BlockCoord::One),
                    PolyCommand::LineTo(BlockCoord::One, BlockCoord::Zero),
                ],
                intensity: BlockAlpha::Full,
                style: PolyStyle::Outline,
            }]),
            // [] Powerline filled top left half triangle
            0xe0bc => Self::Poly(&[Poly {
                path: &[
                    PolyCommand::MoveTo(BlockCoord::Zero, BlockCoord::Zero),
                    PolyCommand::LineTo(BlockCoord::Zero, BlockCoord::One),
                    PolyCommand::LineTo(BlockCoord::One, BlockCoord::Zero),
                    PolyCommand::Close,
                ],
                intensity: BlockAlpha::Full,
                style: PolyStyle::Fill,
            }]),
            // [] Powerline outline top left half triangle
            0xe0bd => Self::Poly(&[Poly {
                path: &[
                    PolyCommand::MoveTo(BlockCoord::Zero, BlockCoord::One),
                    PolyCommand::LineTo(BlockCoord::One, BlockCoord::Zero),
                ],
                intensity: BlockAlpha::Full,
                style: PolyStyle::Outline,
            }]),
            // [] Powerline filled top right half triangle
            0xe0be => Self::Poly(&[Poly {
                path: &[
                    PolyCommand::MoveTo(BlockCoord::Zero, BlockCoord::Zero),
                    PolyCommand::LineTo(BlockCoord::One, BlockCoord::Zero),
                    PolyCommand::LineTo(BlockCoord::One, BlockCoord::One),
                    PolyCommand::Close,
                ],
                intensity: BlockAlpha::Full,
                style: PolyStyle::Fill,
            }]),
            // [] Powerline outline top right half triangle
            0xe0bf => Self::Poly(&[Poly {
                path: &[
                    PolyCommand::MoveTo(BlockCoord::Zero, BlockCoord::Zero),
                    PolyCommand::LineTo(BlockCoord::One, BlockCoord::One),
                ],
                intensity: BlockAlpha::Full,
                style: PolyStyle::Outline,
            }]),
            _ => return None,
        })
    }

    pub fn from_cell(cell: &termwiz::cell::Cell) -> Option<Self> {
        let mut chars = cell.str().chars();
        let first_char = chars.next()?;
        if chars.next().is_some() {
            None
        } else {
            Self::from_char(first_char)
        }
    }
}

#[derive(Debug)]
pub struct ImageFrame {
    duration: Duration,
    image: ::window::bitmaps::Image,
}

#[derive(Debug)]
pub enum CachedImage {
    Animation(DecodedImage),
    SingleFrame,
}

#[derive(Debug)]
pub struct DecodedImage {
    frame_start: Instant,
    current_frame: usize,
    frames: Vec<ImageFrame>,
}

impl DecodedImage {
    fn placeholder() -> Self {
        let image = ::window::bitmaps::Image::new(1, 1);
        let frame = ImageFrame {
            duration: Duration::default(),
            image,
        };
        Self {
            frame_start: Instant::now(),
            current_frame: 0,
            frames: vec![frame],
        }
    }

    fn with_frames(frames: Vec<image::Frame>) -> Self {
        let frames = frames
            .into_iter()
            .map(|frame| {
                let duration: Duration = frame.delay().into();
                let image = image::DynamicImage::ImageRgba8(frame.into_buffer()).to_rgba8();
                let (w, h) = image.dimensions();
                let width = w as usize;
                let height = h as usize;
                let image = ::window::bitmaps::Image::from_raw(width, height, image.into_vec());
                ImageFrame { duration, image }
            })
            .collect();
        Self {
            frame_start: Instant::now(),
            current_frame: 0,
            frames,
        }
    }

    fn with_single(image_data: &Arc<ImageData>) -> anyhow::Result<Self> {
        let image = image::load_from_memory(image_data.data())?.to_rgba8();
        let (width, height) = image.dimensions();
        let width = width as usize;
        let height = height as usize;
        let image = ::window::bitmaps::Image::from_raw(width, height, image.into_vec());
        Ok(Self {
            frame_start: Instant::now(),
            current_frame: 0,
            frames: vec![ImageFrame {
                duration: Default::default(),
                image,
            }],
        })
    }

    fn load(image_data: &Arc<ImageData>) -> anyhow::Result<Self> {
        use image::{AnimationDecoder, ImageFormat};
        let format = image::guess_format(image_data.data())?;
        match format {
            ImageFormat::Gif => image::gif::GifDecoder::new(image_data.data())
                .and_then(|decoder| decoder.into_frames().collect_frames())
                .and_then(|frames| Ok(Self::with_frames(frames)))
                .or_else(|err| {
                    log::error!(
                        "Unable to parse animated gif: {:#}, trying as single frame",
                        err
                    );
                    Self::with_single(image_data)
                }),
            ImageFormat::Png => {
                let decoder = image::png::PngDecoder::new(image_data.data())?;
                if decoder.is_apng() {
                    let frames = decoder.apng().into_frames().collect_frames()?;
                    Ok(Self::with_frames(frames))
                } else {
                    Self::with_single(image_data)
                }
            }
            _ => Self::with_single(image_data),
        }
    }
}

pub struct GlyphCache<T: Texture2d> {
    glyph_cache: HashMap<GlyphKey, Rc<CachedGlyph<T>>>,
    pub atlas: Atlas<T>,
    fonts: Rc<FontConfiguration>,
    pub image_cache: LruCache<usize, CachedImage>,
    frame_cache: HashMap<(usize, usize), Sprite<T>>,
    line_glyphs: HashMap<LineKey, Sprite<T>>,
    block_glyphs: HashMap<BlockKey, Sprite<T>>,
    metrics: RenderMetrics,
}

#[cfg(test)]
impl GlyphCache<ImageTexture> {
    pub fn new_in_memory(
        fonts: &Rc<FontConfiguration>,
        size: usize,
        metrics: &RenderMetrics,
    ) -> anyhow::Result<Self> {
        let surface = Rc::new(ImageTexture::new(size, size));
        let atlas = Atlas::new(&surface).expect("failed to create new texture atlas");

        Ok(Self {
            fonts: Rc::clone(fonts),
            glyph_cache: HashMap::new(),
            image_cache: LruCache::new(16),
            frame_cache: HashMap::new(),
            atlas,
            metrics: metrics.clone(),
            line_glyphs: HashMap::new(),
            block_glyphs: HashMap::new(),
        })
    }
}

impl GlyphCache<SrgbTexture2d> {
    pub fn new_gl(
        backend: &Rc<GliumContext>,
        fonts: &Rc<FontConfiguration>,
        size: usize,
        metrics: &RenderMetrics,
    ) -> anyhow::Result<Self> {
        let surface = Rc::new(SrgbTexture2d::empty_with_format(
            backend,
            glium::texture::SrgbFormat::U8U8U8U8,
            glium::texture::MipmapsOption::NoMipmap,
            size as u32,
            size as u32,
        )?);
        let atlas = Atlas::new(&surface).expect("failed to create new texture atlas");

        Ok(Self {
            fonts: Rc::clone(fonts),
            glyph_cache: HashMap::new(),
            image_cache: LruCache::new(16),
            frame_cache: HashMap::new(),
            atlas,
            metrics: metrics.clone(),
            line_glyphs: HashMap::new(),
            block_glyphs: HashMap::new(),
        })
    }

    pub fn clear(&mut self) {
        self.atlas.clear();
        // self.image_cache.clear(); - relatively expensive to re-populate
        self.frame_cache.clear();
        self.glyph_cache.clear();
        self.line_glyphs.clear();
        self.block_glyphs.clear();
    }
}

impl<T: Texture2d> GlyphCache<T> {
    /// Resolve a glyph from the cache, rendering the glyph on-demand if
    /// the cache doesn't already hold the desired glyph.
    pub fn cached_glyph(
        &mut self,
        info: &GlyphInfo,
        style: &TextStyle,
        followed_by_space: bool,
    ) -> anyhow::Result<Rc<CachedGlyph<T>>> {
        let key = BorrowedGlyphKey {
            font_idx: info.font_idx,
            glyph_pos: info.glyph_pos,
            style,
            followed_by_space,
        };

        if let Some(entry) = self.glyph_cache.get(&key as &dyn GlyphKeyTrait) {
            return Ok(Rc::clone(entry));
        }

        let glyph = match self.load_glyph(info, style, followed_by_space) {
            Ok(g) => g,
            Err(err) => {
                if err
                    .root_cause()
                    .downcast_ref::<OutOfTextureSpace>()
                    .is_some()
                {
                    // Ensure that we propagate this signal to expand
                    // our available teexture space
                    return Err(err);
                }

                // But otherwise: don't allow glyph loading errors to propagate,
                // as that will result in incomplete window painting.
                // Log the error and substitute instead.
                log::error!(
                    "load_glyph failed; using blank instead. Error: {:#}. {:?} {:?}",
                    err,
                    info,
                    style
                );
                Rc::new(CachedGlyph {
                    brightness_adjust: 1.0,
                    has_color: false,
                    texture: None,
                    x_offset: PixelLength::zero(),
                    y_offset: PixelLength::zero(),
                    bearing_x: PixelLength::zero(),
                    bearing_y: PixelLength::zero(),
                    scale: 1.0,
                })
            }
        };
        self.glyph_cache.insert(key.to_owned(), Rc::clone(&glyph));
        Ok(glyph)
    }

    /// Perform the load and render of a glyph
    #[allow(clippy::float_cmp)]
    fn load_glyph(
        &mut self,
        info: &GlyphInfo,
        style: &TextStyle,
        followed_by_space: bool,
    ) -> anyhow::Result<Rc<CachedGlyph<T>>> {
        let base_metrics;
        let idx_metrics;
        let brightness_adjust;
        let glyph;

        {
            let font = self.fonts.resolve_font(style)?;
            base_metrics = font.metrics();
            glyph = font.rasterize_glyph(info.glyph_pos, info.font_idx)?;

            idx_metrics = font.metrics_for_idx(info.font_idx)?;
            brightness_adjust = font.brightness_adjust(info.font_idx);
        }

        let aspect = (idx_metrics.cell_width / idx_metrics.cell_height).get();

        // 0.7 is used for this as that is ~ the threshold for \u24e9 on a mac,
        // which is looks squareish and for which it is desirable to allow to
        // overflow.  0.5 is the typical monospace font aspect ratio.
        let is_square_or_wide = aspect >= 0.7;

        let allow_width_overflow = if is_square_or_wide {
            match self.fonts.config().allow_square_glyphs_to_overflow_width {
                AllowSquareGlyphOverflow::Never => false,
                AllowSquareGlyphOverflow::Always => true,
                AllowSquareGlyphOverflow::WhenFollowedBySpace => followed_by_space,
            }
        } else {
            false
        };

        // Maximum width allowed for this glyph based on its unicode width and
        // the dimensions of a cell
        let max_pixel_width = base_metrics.cell_width.get() * (info.num_cells as f64 + 0.25);

        let scale;
        if info.font_idx == 0 {
            // We are the base font
            scale = if allow_width_overflow || glyph.width as f64 <= max_pixel_width {
                1.0
            } else {
                // Scale the glyph to fit in its number of cells
                1.0 / info.num_cells as f64
            };
        } else if !idx_metrics.is_scaled {
            // A bitmap font that isn't scaled to the requested height.
            let y_scale = base_metrics.cell_height.get() / idx_metrics.cell_height.get();
            let y_scaled_width = y_scale * glyph.width as f64;

            if allow_width_overflow || y_scaled_width <= max_pixel_width {
                // prefer height-wise scaling
                scale = y_scale;
            } else {
                // otherwise just make it fit the width
                scale = max_pixel_width / glyph.width as f64;
            }
        } else {
            // a scalable fallback font
            let y_scale = match (
                self.fonts.config().use_cap_height_to_scale_fallback_fonts,
                base_metrics.cap_height_ratio,
                idx_metrics.cap_height_ratio,
            ) {
                (true, Some(base_cap), Some(cap)) => {
                    // both fonts have cap-height metrics and we're in
                    // use_cap_height_to_scale_fallback_fonts mode, so
                    // scale based on their respective cap heights
                    base_cap / cap
                }
                _ => {
                    // Assume that the size we requested doesn't need
                    // any additional scaling
                    1.0
                }
            };

            // How wide the glyph would be using the y_scale we produced
            let y_scaled_width = y_scale * glyph.width as f64;

            if allow_width_overflow || y_scaled_width <= max_pixel_width {
                scale = y_scale;
            } else {
                scale = max_pixel_width / glyph.width as f64;
            }

            #[cfg(debug_assertions)]
            {
                log::debug!(
                    "{} allow_width_overflow={} is_square_or_wide={} aspect={} \
                       y_scaled_width={} max_pixel_width={} glyph.width={} -> scale={}",
                    info.text,
                    allow_width_overflow,
                    is_square_or_wide,
                    aspect,
                    y_scaled_width,
                    max_pixel_width,
                    glyph.width,
                    scale
                );
            }
        };

        let (cell_width, cell_height) = (base_metrics.cell_width, base_metrics.cell_height);

        let glyph = if glyph.width == 0 || glyph.height == 0 {
            // a whitespace glyph
            CachedGlyph {
                brightness_adjust: 1.0,
                has_color: glyph.has_color,
                texture: None,
                x_offset: info.x_offset * scale,
                y_offset: info.y_offset * scale,
                bearing_x: PixelLength::zero(),
                bearing_y: PixelLength::zero(),
                scale,
            }
        } else {
            let raw_im = Image::with_rgba32(
                glyph.width as usize,
                glyph.height as usize,
                4 * glyph.width as usize,
                &glyph.data,
            );

            let bearing_x = glyph.bearing_x * scale;
            let bearing_y = glyph.bearing_y * scale;
            let x_offset = info.x_offset * scale;
            let y_offset = info.y_offset * scale;

            let (scale, raw_im) = if scale != 1.0 {
                log::trace!(
                    "physically scaling {:?} by {} bcos {}x{} > {:?}x{:?}. aspect={}",
                    info,
                    scale,
                    glyph.width,
                    glyph.height,
                    cell_width,
                    cell_height,
                    aspect,
                );
                (1.0, raw_im.scale_by(scale))
            } else {
                (scale, raw_im)
            };

            let tex = self.atlas.allocate(&raw_im)?;

            let g = CachedGlyph {
                brightness_adjust,
                has_color: glyph.has_color,
                texture: Some(tex),
                x_offset,
                y_offset,
                bearing_x,
                bearing_y,
                scale,
            };

            if info.font_idx != 0 {
                // It's generally interesting to examine eg: emoji or ligatures
                // that we might have fallen back to
                log::trace!("{:?} {:?}", info, g);
            }

            g
        };

        Ok(Rc::new(glyph))
    }

    pub fn cached_image(
        &mut self,
        image_data: &Arc<ImageData>,
        padding: Option<usize>,
    ) -> anyhow::Result<(Sprite<T>, Option<Instant>)> {
        let id = image_data.id();
        if let Some(cached) = self.image_cache.get_mut(&id) {
            match cached {
                CachedImage::SingleFrame => {
                    // We can simply use the frame cache to manage
                    // the texture space; the frame is always 0 for
                    // a single frame
                    if let Some(sprite) = self.frame_cache.get(&(id, 0)) {
                        return Ok((sprite.clone(), None));
                    }
                }
                CachedImage::Animation(decoded) => {
                    let mut next = None;
                    if decoded.frames.len() > 1 {
                        let now = Instant::now();
                        let mut next_due =
                            decoded.frame_start + decoded.frames[decoded.current_frame].duration;
                        if now >= next_due {
                            // Advance to next frame
                            decoded.current_frame += 1;
                            if decoded.current_frame >= decoded.frames.len() {
                                decoded.current_frame = 0;
                            }
                            decoded.frame_start = now;
                            next_due = decoded.frame_start
                                + decoded.frames[decoded.current_frame].duration;
                        }

                        next.replace(next_due);
                    }

                    if let Some(sprite) = self.frame_cache.get(&(id, decoded.current_frame)) {
                        return Ok((sprite.clone(), next));
                    }

                    let sprite = self.atlas.allocate_with_padding(
                        &decoded.frames[decoded.current_frame].image,
                        padding,
                    )?;

                    self.frame_cache
                        .insert((id, decoded.current_frame), sprite.clone());

                    return Ok((
                        sprite,
                        Some(decoded.frame_start + decoded.frames[decoded.current_frame].duration),
                    ));
                }
            }
        }

        let decoded =
            DecodedImage::load(image_data).or_else(|e| -> anyhow::Result<DecodedImage> {
                log::debug!("Failed to decode image: {:#}", e);
                // Use a placeholder instead
                Ok(DecodedImage::placeholder())
            })?;
        let sprite = self
            .atlas
            .allocate_with_padding(&decoded.frames[0].image, padding)?;
        self.frame_cache.insert((id, 0), sprite.clone());
        if decoded.frames.len() > 1 {
            let next = Some(decoded.frame_start + decoded.frames[0].duration);
            self.image_cache.put(id, CachedImage::Animation(decoded));
            Ok((sprite, next))
        } else {
            self.image_cache.put(id, CachedImage::SingleFrame);
            Ok((sprite, None))
        }
    }

    fn block_sprite(&mut self, block: BlockKey) -> anyhow::Result<Sprite<T>> {
        let mut buffer = Image::new(
            self.metrics.cell_size.width as usize,
            self.metrics.cell_size.height as usize,
        );
        let black = SrgbaPixel::rgba(0, 0, 0, 0);

        let cell_rect = Rect::new(Point::new(0, 0), self.metrics.cell_size);

        fn scale(f: f32) -> usize {
            f.ceil().max(1.) as usize
        }

        buffer.clear_rect(cell_rect, black);

        // Fill a rectangular region described by the x and y ranges
        let fill_rect = |buffer: &mut Image, x: Range<usize>, y: Range<usize>| {
            let (width, height) = buffer.image_dimensions();
            let mut pixmap =
                PixmapMut::from_bytes(buffer.pixel_data_slice_mut(), width as u32, height as u32)
                    .expect("make pixmap from existing bitmap");

            let x = x.start as f32..x.end as f32;
            let y = y.start as f32..y.end as f32;

            let path = PathBuilder::from_rect(
                tiny_skia::Rect::from_xywh(x.start, y.start, x.end - x.start, y.end - y.start)
                    .expect("valid rect"),
            );

            let mut paint = Paint::default();
            paint.set_color(tiny_skia::Color::WHITE);
            paint.force_hq_pipeline = true;

            pixmap.fill_path(
                &path,
                &paint,
                FillRule::Winding,
                Transform::identity(),
                None,
            );
        };

        match block {
            BlockKey::Upper(num) => {
                let lower = self.metrics.cell_size.height as f32 * (num as f32) / 8.;
                let width = self.metrics.cell_size.width as usize;
                fill_rect(&mut buffer, 0..width, 0..scale(lower));
            }
            BlockKey::Lower(num) => {
                let upper = self.metrics.cell_size.height as f32 * ((8 - num) as f32) / 8.;
                let width = self.metrics.cell_size.width as usize;
                let height = self.metrics.cell_size.height as usize;
                fill_rect(&mut buffer, 0..width, scale(upper)..height);
            }
            BlockKey::Left(num) => {
                let width = self.metrics.cell_size.width as f32 * (num as f32) / 8.;
                let height = self.metrics.cell_size.height as usize;
                fill_rect(&mut buffer, 0..scale(width), 0..height);
            }
            BlockKey::Right(num) => {
                let left = self.metrics.cell_size.width as f32 * ((8 - num) as f32) / 8.;
                let width = self.metrics.cell_size.width as usize;
                let height = self.metrics.cell_size.height as usize;
                fill_rect(&mut buffer, scale(left)..width, 0..height);
            }
            BlockKey::Full(alpha) => {
                let alpha = alpha.to_scale();
                let fill = LinearRgba::with_components(alpha, alpha, alpha, alpha);

                buffer.clear_rect(cell_rect, fill.srgba_pixel());
            }
            BlockKey::Quadrants(quads) => {
                let y_half = self.metrics.cell_size.height as f32 / 2.;
                let x_half = self.metrics.cell_size.width as f32 / 2.;
                let width = self.metrics.cell_size.width as usize;
                let height = self.metrics.cell_size.height as usize;
                if quads.contains(Quadrant::UPPER_LEFT) {
                    fill_rect(&mut buffer, 0..scale(x_half), 0..scale(y_half));
                }
                if quads.contains(Quadrant::UPPER_RIGHT) {
                    fill_rect(&mut buffer, scale(x_half)..width, 0..scale(y_half));
                }
                if quads.contains(Quadrant::LOWER_LEFT) {
                    fill_rect(&mut buffer, 0..scale(x_half), scale(y_half)..height);
                }
                if quads.contains(Quadrant::LOWER_RIGHT) {
                    fill_rect(&mut buffer, scale(x_half)..width, scale(y_half)..height);
                }
            }
            BlockKey::Sextants(s) => {
                let y_third = self.metrics.cell_size.height as f32 / 3.;
                let x_half = self.metrics.cell_size.width as f32 / 2.;
                let width = self.metrics.cell_size.width as usize;
                let height = self.metrics.cell_size.height as usize;

                if s.contains(Sextant::ONE) {
                    fill_rect(&mut buffer, 0..scale(x_half), 0..scale(y_third));
                }
                if s.contains(Sextant::TWO) {
                    fill_rect(&mut buffer, scale(x_half)..width, 0..scale(y_third));
                }
                if s.contains(Sextant::THREE) {
                    fill_rect(
                        &mut buffer,
                        0..scale(x_half),
                        scale(y_third)..scale(y_third * 2.),
                    );
                }
                if s.contains(Sextant::FOUR) {
                    fill_rect(
                        &mut buffer,
                        scale(x_half)..width,
                        scale(y_third)..scale(y_third * 2.),
                    );
                }
                if s.contains(Sextant::FIVE) {
                    fill_rect(&mut buffer, 0..scale(x_half), scale(y_third * 2.)..height);
                }
                if s.contains(Sextant::SIX) {
                    fill_rect(
                        &mut buffer,
                        scale(x_half)..width,
                        scale(y_third * 2.)..height,
                    );
                }
            }
            BlockKey::Braille(dots_pattern) => {
                // `dots_pattern` is a byte whose bits corresponds to dots
                // on a 2 by 4 dots-grid.
                // The position of a dot for a bit position (1-indexed) is as follow:
                // 1 4  |
                // 2 5  |<- These 3 lines are filled first (for the first 64 symbols)
                // 3 6  |
                // 7 8  <- This last line is filled last (for the remaining 192 symbols)
                //
                // NOTE: for simplicity & performance reasons, a dot is a square not a circle.

                let cell_width = self.metrics.cell_size.width as f32 / 2.;
                let cell_height = self.metrics.cell_size.height as f32 / 4.;
                let square_length = cell_width / 2.;
                let topleft_offset_x = cell_width / 2. - square_length / 2.;
                let topleft_offset_y = cell_height / 2. - square_length / 2.;

                let (width, height) = buffer.image_dimensions();
                let mut pixmap = PixmapMut::from_bytes(
                    buffer.pixel_data_slice_mut(),
                    width as u32,
                    height as u32,
                )
                .expect("make pixmap from existing bitmap");
                let mut paint = Paint::default();
                paint.set_color(tiny_skia::Color::WHITE);
                paint.force_hq_pipeline = true;
                paint.anti_alias = true;
                let identity = Transform::identity();

                const BIT_MASK_AND_DOT_POSITION: [(u8, f32, f32); 8] = [
                    (1 << 0, 0., 0.),
                    (1 << 1, 0., 1.),
                    (1 << 2, 0., 2.),
                    (1 << 3, 1., 0.),
                    (1 << 4, 1., 1.),
                    (1 << 5, 1., 2.),
                    (1 << 6, 0., 3.),
                    (1 << 7, 1., 3.),
                ];
                for (bit_mask, dot_pos_x, dot_pos_y) in &BIT_MASK_AND_DOT_POSITION {
                    if dots_pattern & bit_mask == 0 {
                        // Bit for this dot position is not set
                        continue;
                    }
                    let topleft_x = (*dot_pos_x) * cell_width + topleft_offset_x;
                    let topleft_y = (*dot_pos_y) * cell_height + topleft_offset_y;

                    let path = PathBuilder::from_rect(
                        tiny_skia::Rect::from_xywh(
                            topleft_x,
                            topleft_y,
                            square_length,
                            square_length,
                        )
                        .expect("valid rect"),
                    );
                    pixmap.fill_path(&path, &paint, FillRule::Winding, identity, None);
                }
            }
            BlockKey::Poly(polys) => {
                let (width, height) = buffer.image_dimensions();
                let mut pixmap = PixmapMut::from_bytes(
                    buffer.pixel_data_slice_mut(),
                    width as u32,
                    height as u32,
                )
                .expect("make pixmap from existing bitmap");

                for Poly {
                    path,
                    intensity,
                    style,
                } in polys
                {
                    let intensity = (intensity.to_scale() * 255.) as u8;
                    let mut paint = Paint::default();
                    paint.set_color_rgba8(intensity, intensity, intensity, intensity);
                    paint.anti_alias = true;
                    paint.force_hq_pipeline = true;
                    let mut pb = PathBuilder::new();
                    for item in path.iter() {
                        item.to_skia(width, height, self.metrics.underline_height as f32, &mut pb);
                    }
                    let path = pb.finish().expect("poly path to be valid");
                    style.apply(
                        self.metrics.underline_height as f32,
                        &paint,
                        &path,
                        &mut pixmap,
                    );
                }
            }
        }

        /*
        log::info!("{:?}", block);
        buffer.log_bits();
        */

        let sprite = self.atlas.allocate(&buffer)?;
        self.block_glyphs.insert(block, sprite.clone());
        Ok(sprite)
    }

    pub fn cached_block(&mut self, block: BlockKey) -> anyhow::Result<Sprite<T>> {
        if let Some(s) = self.block_glyphs.get(&block) {
            return Ok(s.clone());
        }
        self.block_sprite(block)
    }

    fn line_sprite(&mut self, key: LineKey) -> anyhow::Result<Sprite<T>> {
        let mut buffer = Image::new(
            self.metrics.cell_size.width as usize,
            self.metrics.cell_size.height as usize,
        );
        let black = SrgbaPixel::rgba(0, 0, 0, 0);
        let white = SrgbaPixel::rgba(0xff, 0xff, 0xff, 0xff);

        let cell_rect = Rect::new(Point::new(0, 0), self.metrics.cell_size);

        let draw_single = |buffer: &mut Image| {
            for row in 0..self.metrics.underline_height {
                buffer.draw_line(
                    Point::new(
                        cell_rect.origin.x,
                        cell_rect.origin.y + self.metrics.descender_row + row,
                    ),
                    Point::new(
                        cell_rect.origin.x + self.metrics.cell_size.width,
                        cell_rect.origin.y + self.metrics.descender_row + row,
                    ),
                    white,
                );
            }
        };

        let draw_dotted = |buffer: &mut Image| {
            for row in 0..self.metrics.underline_height {
                let y = (cell_rect.origin.y + self.metrics.descender_row + row) as usize;
                if y >= self.metrics.cell_size.height as usize {
                    break;
                }

                let mut color = white;
                let segment_length = (self.metrics.cell_size.width / 4) as usize;
                let mut count = segment_length;
                let range =
                    buffer.horizontal_pixel_range_mut(0, self.metrics.cell_size.width as usize, y);
                for c in range.iter_mut() {
                    *c = color.as_srgba32();
                    count -= 1;
                    if count == 0 {
                        color = if color == white { black } else { white };
                        count = segment_length;
                    }
                }
            }
        };

        let draw_dashed = |buffer: &mut Image| {
            for row in 0..self.metrics.underline_height {
                let y = (cell_rect.origin.y + self.metrics.descender_row + row) as usize;
                if y >= self.metrics.cell_size.height as usize {
                    break;
                }
                let mut color = white;
                let third = (self.metrics.cell_size.width / 3) as usize + 1;
                let mut count = third;
                let range =
                    buffer.horizontal_pixel_range_mut(0, self.metrics.cell_size.width as usize, y);
                for c in range.iter_mut() {
                    *c = color.as_srgba32();
                    count -= 1;
                    if count == 0 {
                        color = if color == white { black } else { white };
                        count = third;
                    }
                }
            }
        };

        let draw_curly = |buffer: &mut Image| {
            let max_y = self.metrics.cell_size.height as usize - 1;
            let x_factor = (2. * std::f32::consts::PI) / self.metrics.cell_size.width as f32;

            // Have the wave go from the descender to the bottom of the cell
            let wave_height =
                self.metrics.cell_size.height - (cell_rect.origin.y + self.metrics.descender_row);

            let half_height = (wave_height as f32 / 4.).max(1.);
            let y =
                (cell_rect.origin.y + self.metrics.descender_row) as usize - half_height as usize;

            fn add(x: usize, y: usize, val: u8, max_y: usize, buffer: &mut Image) {
                let y = y.min(max_y);
                let pixel = buffer.pixel_mut(x, y);
                let (current, _, _, _) = SrgbaPixel::with_srgba_u32(*pixel).as_rgba();
                let value = current.saturating_add(val);
                *pixel = SrgbaPixel::rgba(value, value, value, value).as_srgba32();
            }

            for x in 0..self.metrics.cell_size.width as usize {
                let vertical = -half_height * (x as f32 * x_factor).sin() + half_height;
                let v1 = vertical.floor();
                let v2 = vertical.ceil();

                for row in 0..self.metrics.underline_height as usize {
                    let value = (255. * (vertical - v1).abs()) as u8;
                    add(x, row + y + v1 as usize, 255 - value, max_y, buffer);
                    add(x, row + y + v2 as usize, value, max_y, buffer);
                }
            }
        };

        let draw_double = |buffer: &mut Image| {
            let first_line = self
                .metrics
                .descender_row
                .min(self.metrics.descender_plus_two - 2 * self.metrics.underline_height);

            for row in 0..self.metrics.underline_height {
                buffer.draw_line(
                    Point::new(cell_rect.origin.x, cell_rect.origin.y + first_line + row),
                    Point::new(
                        cell_rect.origin.x + self.metrics.cell_size.width,
                        cell_rect.origin.y + first_line + row,
                    ),
                    white,
                );
                buffer.draw_line(
                    Point::new(
                        cell_rect.origin.x,
                        cell_rect.origin.y + self.metrics.descender_plus_two + row,
                    ),
                    Point::new(
                        cell_rect.origin.x + self.metrics.cell_size.width,
                        cell_rect.origin.y + self.metrics.descender_plus_two + row,
                    ),
                    white,
                );
            }
        };

        let draw_strike = |buffer: &mut Image| {
            for row in 0..self.metrics.underline_height {
                buffer.draw_line(
                    Point::new(
                        cell_rect.origin.x,
                        cell_rect.origin.y + self.metrics.strike_row + row,
                    ),
                    Point::new(
                        cell_rect.origin.x + self.metrics.cell_size.width,
                        cell_rect.origin.y + self.metrics.strike_row + row,
                    ),
                    white,
                );
            }
        };

        let draw_overline = |buffer: &mut Image| {
            for row in 0..self.metrics.underline_height {
                buffer.draw_line(
                    Point::new(cell_rect.origin.x, cell_rect.origin.y + row),
                    Point::new(
                        cell_rect.origin.x + self.metrics.cell_size.width,
                        cell_rect.origin.y + row,
                    ),
                    white,
                );
            }
        };

        buffer.clear_rect(cell_rect, black);
        if key.overline {
            draw_overline(&mut buffer);
        }
        match key.underline {
            Underline::None => {}
            Underline::Single => draw_single(&mut buffer),
            Underline::Curly => draw_curly(&mut buffer),
            Underline::Dashed => draw_dashed(&mut buffer),
            Underline::Dotted => draw_dotted(&mut buffer),
            Underline::Double => draw_double(&mut buffer),
        }
        if key.strike_through {
            draw_strike(&mut buffer);
        }
        let sprite = self.atlas.allocate(&buffer)?;
        self.line_glyphs.insert(key, sprite.clone());
        Ok(sprite)
    }

    /// Figure out what we're going to draw for the underline.
    /// If the current cell is part of the current URL highlight
    /// then we want to show the underline.
    pub fn cached_line_sprite(
        &mut self,
        is_highlited_hyperlink: bool,
        is_strike_through: bool,
        underline: Underline,
        overline: bool,
    ) -> anyhow::Result<Sprite<T>> {
        let effective_underline = match (is_highlited_hyperlink, underline) {
            (true, Underline::None) => Underline::Single,
            (true, Underline::Single) => Underline::Double,
            (true, _) => Underline::Single,
            (false, u) => u,
        };

        let key = LineKey {
            strike_through: is_strike_through,
            overline,
            underline: effective_underline,
        };

        if let Some(s) = self.line_glyphs.get(&key) {
            return Ok(s.clone());
        }

        self.line_sprite(key)
    }
}<|MERGE_RESOLUTION|>--- conflicted
+++ resolved
@@ -3328,6 +3328,24 @@
             0x259f => Self::Quadrants(
                 Quadrant::UPPER_RIGHT | Quadrant::LOWER_LEFT | Quadrant::LOWER_RIGHT,
             ),
+            // Braille dot patterns
+            // ⠀ ⠁ ⠂ ⠃ ⠄ ⠅ ⠆ ⠇ ⠈ ⠉ ⠊ ⠋ ⠌ ⠍ ⠎ ⠏
+            // ⠐ ⠑ ⠒ ⠓ ⠔ ⠕ ⠖ ⠗ ⠘ ⠙ ⠚ ⠛ ⠜ ⠝ ⠞ ⠟
+            // ⠠ ⠡ ⠢ ⠣ ⠤ ⠥ ⠦ ⠧ ⠨ ⠩ ⠪ ⠫ ⠬ ⠭ ⠮ ⠯
+            // ⠰ ⠱ ⠲ ⠳ ⠴ ⠵ ⠶ ⠷ ⠸ ⠹ ⠺ ⠻ ⠼ ⠽ ⠾ ⠿
+            // ⡀ ⡁ ⡂ ⡃ ⡄ ⡅ ⡆ ⡇ ⡈ ⡉ ⡊ ⡋ ⡌ ⡍ ⡎ ⡏
+            // ⡐ ⡑ ⡒ ⡓ ⡔ ⡕ ⡖ ⡗ ⡘ ⡙ ⡚ ⡛ ⡜ ⡝ ⡞ ⡟
+            // ⡠ ⡡ ⡢ ⡣ ⡤ ⡥ ⡦ ⡧ ⡨ ⡩ ⡪ ⡫ ⡬ ⡭ ⡮ ⡯
+            // ⡰ ⡱ ⡲ ⡳ ⡴ ⡵ ⡶ ⡷ ⡸ ⡹ ⡺ ⡻ ⡼ ⡽ ⡾ ⡿
+            // ⢀ ⢁ ⢂ ⢃ ⢄ ⢅ ⢆ ⢇ ⢈ ⢉ ⢊ ⢋ ⢌ ⢍ ⢎ ⢏
+            // ⢐ ⢑ ⢒ ⢓ ⢔ ⢕ ⢖ ⢗ ⢘ ⢙ ⢚ ⢛ ⢜ ⢝ ⢞ ⢟
+            // ⢠ ⢡ ⢢ ⢣ ⢤ ⢥ ⢦ ⢧ ⢨ ⢩ ⢪ ⢫ ⢬ ⢭ ⢮ ⢯
+            // ⢰ ⢱ ⢲ ⢳ ⢴ ⢵ ⢶ ⢷ ⢸ ⢹ ⢺ ⢻ ⢼ ⢽ ⢾ ⢿
+            // ⣀ ⣁ ⣂ ⣃ ⣄ ⣅ ⣆ ⣇ ⣈ ⣉ ⣊ ⣋ ⣌ ⣍ ⣎ ⣏
+            // ⣐ ⣑ ⣒ ⣓ ⣔ ⣕ ⣖ ⣗ ⣘ ⣙ ⣚ ⣛ ⣜ ⣝ ⣞ ⣟
+            // ⣠ ⣡ ⣢ ⣣ ⣤ ⣥ ⣦ ⣧ ⣨ ⣩ ⣪ ⣫ ⣬ ⣭ ⣮ ⣯
+            // ⣰ ⣱ ⣲ ⣳ ⣴ ⣵ ⣶ ⣷ ⣸ ⣹ ⣺ ⣻ ⣼ ⣽ ⣾ ⣿
+            n @ 0x2800..=0x28ff => Self::Braille((n & 0xff) as u8),
             // [🬀] BLOCK SEXTANT-1
             0x1fb00 => Self::Sextants(Sextant::ONE),
             // [🬁] BLOCK SEXTANT-2
@@ -3386,28 +3404,7 @@
             0x1fb1b => {
                 Self::Sextants(Sextant::ONE | Sextant::THREE | Sextant::FOUR | Sextant::FIVE)
             }
-<<<<<<< HEAD
-            // Braille dot patterns
-            // ⠀ ⠁ ⠂ ⠃ ⠄ ⠅ ⠆ ⠇ ⠈ ⠉ ⠊ ⠋ ⠌ ⠍ ⠎ ⠏
-            // ⠐ ⠑ ⠒ ⠓ ⠔ ⠕ ⠖ ⠗ ⠘ ⠙ ⠚ ⠛ ⠜ ⠝ ⠞ ⠟
-            // ⠠ ⠡ ⠢ ⠣ ⠤ ⠥ ⠦ ⠧ ⠨ ⠩ ⠪ ⠫ ⠬ ⠭ ⠮ ⠯
-            // ⠰ ⠱ ⠲ ⠳ ⠴ ⠵ ⠶ ⠷ ⠸ ⠹ ⠺ ⠻ ⠼ ⠽ ⠾ ⠿
-            // ⡀ ⡁ ⡂ ⡃ ⡄ ⡅ ⡆ ⡇ ⡈ ⡉ ⡊ ⡋ ⡌ ⡍ ⡎ ⡏
-            // ⡐ ⡑ ⡒ ⡓ ⡔ ⡕ ⡖ ⡗ ⡘ ⡙ ⡚ ⡛ ⡜ ⡝ ⡞ ⡟
-            // ⡠ ⡡ ⡢ ⡣ ⡤ ⡥ ⡦ ⡧ ⡨ ⡩ ⡪ ⡫ ⡬ ⡭ ⡮ ⡯
-            // ⡰ ⡱ ⡲ ⡳ ⡴ ⡵ ⡶ ⡷ ⡸ ⡹ ⡺ ⡻ ⡼ ⡽ ⡾ ⡿
-            // ⢀ ⢁ ⢂ ⢃ ⢄ ⢅ ⢆ ⢇ ⢈ ⢉ ⢊ ⢋ ⢌ ⢍ ⢎ ⢏
-            // ⢐ ⢑ ⢒ ⢓ ⢔ ⢕ ⢖ ⢗ ⢘ ⢙ ⢚ ⢛ ⢜ ⢝ ⢞ ⢟
-            // ⢠ ⢡ ⢢ ⢣ ⢤ ⢥ ⢦ ⢧ ⢨ ⢩ ⢪ ⢫ ⢬ ⢭ ⢮ ⢯
-            // ⢰ ⢱ ⢲ ⢳ ⢴ ⢵ ⢶ ⢷ ⢸ ⢹ ⢺ ⢻ ⢼ ⢽ ⢾ ⢿
-            // ⣀ ⣁ ⣂ ⣃ ⣄ ⣅ ⣆ ⣇ ⣈ ⣉ ⣊ ⣋ ⣌ ⣍ ⣎ ⣏
-            // ⣐ ⣑ ⣒ ⣓ ⣔ ⣕ ⣖ ⣗ ⣘ ⣙ ⣚ ⣛ ⣜ ⣝ ⣞ ⣟
-            // ⣠ ⣡ ⣢ ⣣ ⣤ ⣥ ⣦ ⣧ ⣨ ⣩ ⣪ ⣫ ⣬ ⣭ ⣮ ⣯
-            // ⣰ ⣱ ⣲ ⣳ ⣴ ⣵ ⣶ ⣷ ⣸ ⣹ ⣺ ⣻ ⣼ ⣽ ⣾ ⣿
-            n @ 0x2800..=0x28ff => Self::Braille((n & 0xff) as u8),
-=======
             // [🬜] BLOCK SEXTANT-2345
->>>>>>> 5b135a6e
             0x1fb1c => {
                 Self::Sextants(Sextant::TWO | Sextant::THREE | Sextant::FOUR | Sextant::FIVE)
             }
